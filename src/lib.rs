--- conflicted
+++ resolved
@@ -572,11 +572,6 @@
     Ok(state.validate_peter_panning())
 }
 
-<<<<<<< HEAD
-#[pyfunction]
-fn dummy_function() -> PyResult<i32> {
-    Ok(42)
-=======
 // ---------------------------------------------------------------------------
 // GPU adapter enumeration and device probe (for Python fallbacks and examples)
 // ---------------------------------------------------------------------------
@@ -622,7 +617,6 @@
         // do not set backend key to avoid strict backend consistency assertions
     }
     Ok(d.into_py(py))
->>>>>>> febd589d
 }
 
 // PyO3 module entry point so Python can `import forge3d._forge3d`
