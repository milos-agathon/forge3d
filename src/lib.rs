//! Headless renderer for a deterministic triangle with off-screen target + readback.
//! Rust: wgpu 0.19, PyO3 0.21 (abi3). Returns (H,W,4) u8 arrays via numpy.

use std::num::NonZeroU32;

// Import central error handling
mod error;
use error::{RenderError, RenderResult};

// Import modular components
mod context;
mod core;
mod device_caps;

// Import memory tracking
use crate::core::memory_tracker::global_tracker;

use bytemuck::{Pod, Zeroable};
use image::{ImageBuffer, GenericImageView};
use pyo3::prelude::*;
use pyo3::Bound;
use numpy::{PyArray3, IntoPyArray, PyArray2, PyReadonlyArray2, PyArray1, PyReadonlyArray3, PyArrayMethods};
use numpy::PyUntypedArrayMethods; // needed for contiguous checks
use ndarray::Array3;
use wgpu::util::DeviceExt;
use pyo3::types::{PyDict, PyList};
use pyo3::wrap_pyfunction;
use std::path::PathBuf;

const TEXTURE_FORMAT: wgpu::TextureFormat = wgpu::TextureFormat::Rgba8UnormSrgb;
const CLEAR_COLOR: wgpu::Color = wgpu::Color { r: 1.0, g: 1.0, b: 1.0, a: 1.0 };

// Import shared GPU context
mod gpu;
use crate::gpu::{ctx, align_copy_bpr};

// ---------- Geometry & pipeline ----------

#[repr(C)]
#[derive(Clone, Copy, Pod, Zeroable)]
struct Vertex {
    pos: [f32; 2],
    color: [f32; 3],
}

fn triangle_geometry(device: &wgpu::Device) -> (wgpu::Buffer, wgpu::Buffer, u32) {
    let verts: &[Vertex] = &[
        Vertex { pos: [-0.8, -0.8], color: [1.0, 0.2, 0.2] },
        Vertex { pos: [ 0.8, -0.8], color: [0.2, 1.0, 0.2] },
        Vertex { pos: [ 0.0,  0.8], color: [0.2, 0.2, 1.0] },
    ];
    let indices: &[u16] = &[0, 1, 2];

    let v_usage = wgpu::BufferUsages::VERTEX;
    let vbuf = device.create_buffer_init(&wgpu::util::BufferInitDescriptor {
        label: Some("triangle-vertices"),
        contents: bytemuck::cast_slice(verts),
        usage: v_usage,
    });
    
    let i_usage = wgpu::BufferUsages::INDEX;
    let ibuf = device.create_buffer_init(&wgpu::util::BufferInitDescriptor {
        label: Some("triangle-indices"),
        contents: bytemuck::cast_slice(indices),
        usage: i_usage,
    });
    
    // Track geometry buffer allocations (not host-visible)
    let tracker = global_tracker();
    tracker.track_buffer_allocation(
        (std::mem::size_of::<Vertex>() * verts.len()) as u64, 
        is_host_visible_usage(v_usage)
    );
    tracker.track_buffer_allocation(
        (std::mem::size_of::<u16>() * indices.len()) as u64,
        is_host_visible_usage(i_usage)
    );
    (vbuf, ibuf, indices.len() as u32)
}

fn create_pipeline(device: &wgpu::Device, format: wgpu::TextureFormat) -> wgpu::RenderPipeline {
    let shader = device.create_shader_module(wgpu::ShaderModuleDescriptor {
        label: Some("triangle-shader"),
        source: wgpu::ShaderSource::Wgsl(include_str!("shaders/triangle.wgsl").into()),
    });

    let layout = device.create_pipeline_layout(&wgpu::PipelineLayoutDescriptor {
        label: Some("triangle-pipeline-layout"),
        bind_group_layouts: &[],
        push_constant_ranges: &[],
    });

    device.create_render_pipeline(&wgpu::RenderPipelineDescriptor {
        label: Some("triangle-pipeline"),
        layout: Some(&layout),
        vertex: wgpu::VertexState {
            module: &shader,
            entry_point: "vs_main",
            buffers: &[wgpu::VertexBufferLayout {
                array_stride: std::mem::size_of::<Vertex>() as u64,
                step_mode: wgpu::VertexStepMode::Vertex,
                attributes: &wgpu::vertex_attr_array![0 => Float32x2, 1 => Float32x3],
            }],
        },
        primitive: wgpu::PrimitiveState {
            topology: wgpu::PrimitiveTopology::TriangleList,
            strip_index_format: None,
            front_face: wgpu::FrontFace::Ccw,
            cull_mode: Some(wgpu::Face::Back),
            ..Default::default()
        },
        depth_stencil: None,
        multisample: wgpu::MultisampleState {
            count: 1,
            mask: !0,
            alpha_to_coverage_enabled: false,
        },
        fragment: Some(wgpu::FragmentState {
            module: &shader,
            entry_point: "fs_main",
            targets: &[Some(wgpu::ColorTargetState {
                format,
                blend: None,
                write_mask: wgpu::ColorWrites::ALL,
            })],
        }),
        multiview: None,
    })
}

// ---------- Off-screen creation & readback ----------

fn create_offscreen(device: &wgpu::Device, width: u32, height: u32, format: wgpu::TextureFormat) -> (wgpu::Texture, wgpu::TextureView) {
    let texture = device.create_texture(&wgpu::TextureDescriptor {
        label: Some("offscreen-color"),
        size: wgpu::Extent3d { width, height, depth_or_array_layers: 1 },
        mip_level_count: 1,
        sample_count: 1,
        dimension: wgpu::TextureDimension::D2,
        format,
        usage: wgpu::TextureUsages::RENDER_ATTACHMENT | wgpu::TextureUsages::COPY_SRC,
        view_formats: &[],
    });
    
    // Track offscreen texture allocation
    let tracker = global_tracker();
    tracker.track_texture_allocation(width, height, format);
    
    let view = texture.create_view(&wgpu::TextureViewDescriptor::default());
    (texture, view)
}


fn copy_texture_to_rgba_unpadded(
    device: &wgpu::Device,
    queue: &wgpu::Queue,
    src_tex: &wgpu::Texture,
    readback_buf: &wgpu::Buffer,
    width: u32,
    height: u32,
) -> Vec<u8> {
    let row_bytes = width * 4;
    let padded_bpr = align_copy_bpr(row_bytes);

    let mut encoder = device.create_command_encoder(&wgpu::CommandEncoderDescriptor {
        label: Some("copy-encoder"),
    });

    let copy_src = wgpu::ImageCopyTexture {
        texture: src_tex,
        mip_level: 0,
        origin: wgpu::Origin3d::ZERO,
        aspect: wgpu::TextureAspect::All,
    };
    let copy_dst = wgpu::ImageCopyBuffer {
        buffer: readback_buf,
        layout: wgpu::ImageDataLayout {
            offset: 0,
            bytes_per_row: Some(NonZeroU32::new(padded_bpr).unwrap().into()),
            rows_per_image: Some(NonZeroU32::new(height).unwrap().into()),
        },
    };
    let extent = wgpu::Extent3d { width, height, depth_or_array_layers: 1 };
    encoder.copy_texture_to_buffer(copy_src, copy_dst, extent);
    queue.submit([encoder.finish()]);
    device.poll(wgpu::Maintain::Wait);

    let slice = readback_buf.slice(..);
    let (tx, rx) = std::sync::mpsc::channel();
    slice.map_async(wgpu::MapMode::Read, move |res| { let _ = tx.send(res); });
    device.poll(wgpu::Maintain::Wait);
    rx.recv().expect("map_async channel closed").expect("MapAsync failed");

    let data = slice.get_mapped_range();

    let mut out = vec![0u8; (row_bytes * height) as usize];
    let src_stride = padded_bpr as usize;
    let dst_stride = row_bytes as usize;
    for y in 0..(height as usize) {
        let src_off = y * src_stride;
        let dst_off = y * dst_stride;
        out[dst_off..dst_off + dst_stride].copy_from_slice(&data[src_off..src_off + dst_stride]);
    }

    drop(data);
    readback_buf.unmap();
    out
}

// ---------- Python class ----------

#[pyclass]
pub struct Renderer {
    width: u32,
    height: u32,
    color_tex: wgpu::Texture,
    color_view: wgpu::TextureView,
    readback_buf: wgpu::Buffer,
    readback_size: u64,
    pipeline: wgpu::RenderPipeline,
    vbuf: wgpu::Buffer,
    ibuf: wgpu::Buffer,
    icount: u32,
    terrain: Option<TerrainData>,
    terrain_meta: renderer::TerrainMeta,
    height_tex: Option<wgpu::Texture>,
    height_view: Option<wgpu::TextureView>,
    height_sampler: Option<wgpu::Sampler>,
    // T22-BEGIN:sun-and-exposure
    #[cfg(feature = "terrain_spike")]
    globals: terrain::Globals,
    #[cfg(feature = "terrain_spike")]
    globals_dirty: bool,
    // T22-END:sun-and-exposure
    // Debug field for zero-copy testing (test-only, always available for PyO3)
    debug_last_height_src_ptr: usize,
}

#[pymethods]
impl Renderer {
    #[new]
    #[pyo3(text_signature = "(width, height)")]
    /// Create a headless renderer.
    pub fn new(width: u32, height: u32) -> Self {
        let g = ctx();
        let pipeline = create_pipeline(&g.device, TEXTURE_FORMAT);
        let (vbuf, ibuf, icount) = triangle_geometry(&g.device);
        let (color_tex, color_view) = create_offscreen(&g.device, width, height, TEXTURE_FORMAT);
        let usage = wgpu::BufferUsages::COPY_DST | wgpu::BufferUsages::MAP_READ;
        let readback_buf = g.device.create_buffer(&wgpu::BufferDescriptor {
            label: Some("readback-buffer"),
            size: 4,
            usage,
            mapped_at_creation: false,
        });
        
        // Register initial allocations
        let registry = crate::core::memory_tracker::global_tracker();
        registry.track_buffer_allocation(4, true); // host-visible readback buffer
        registry.track_texture_allocation(width, height, TEXTURE_FORMAT); // offscreen color texture

        Self {
            width, height,
            color_tex, color_view,
            readback_buf, readback_size: 4,
            pipeline, vbuf, ibuf, icount,
            terrain: None,
            terrain_meta: renderer::TerrainMeta::default(),
            height_tex: None,
            height_view: None,
            height_sampler: None,
            // T22-BEGIN:sun-and-exposure
            #[cfg(feature = "terrain_spike")]
            globals: terrain::Globals::default(),
            #[cfg(feature = "terrain_spike")]
            globals_dirty: true,
            // T22-END:sun-and-exposure
            // Debug field for zero-copy testing (test-only, always available for PyO3)
            debug_last_height_src_ptr: 0,
        }
    }

    #[pyo3(text_signature = "($self)")]
    pub fn info(&self) -> PyResult<String> {
        Ok(format!("Renderer {}x{}, format={:?}", self.width, self.height, TEXTURE_FORMAT))
    }

    #[pyo3(text_signature = "($self)")]
    pub fn get_memory_metrics<'py>(&self, py: Python<'py>) -> PyResult<Bound<'py, pyo3::types::PyDict>> {
        let registry = crate::core::memory_tracker::global_tracker();
        let metrics = registry.get_metrics();
        
        let dict = pyo3::types::PyDict::new_bound(py);
        dict.set_item("buffer_count", metrics.buffer_count)?;
        dict.set_item("texture_count", metrics.texture_count)?;
        dict.set_item("buffer_bytes", metrics.buffer_bytes)?;
        dict.set_item("texture_bytes", metrics.texture_bytes)?;
        dict.set_item("host_visible_bytes", metrics.host_visible_bytes)?;
        dict.set_item("total_bytes", metrics.total_bytes)?;
        dict.set_item("limit_bytes", metrics.limit_bytes)?;
        dict.set_item("within_budget", metrics.within_budget)?;
        dict.set_item("utilization_ratio", metrics.utilization_ratio)?;
        
        Ok(dict)
    }

    #[pyo3(text_signature = "($self)")]
    pub fn render_triangle_rgba<'py>(&mut self, py: Python<'py>) -> PyResult<Bound<'py, PyArray3<u8>>> {
        let g = ctx();
        self.render_into_offscreen(g)?;

        let need = (align_copy_bpr(self.width * 4) as u64) * (self.height as u64);
        if need > self.readback_size {
            // Check budget before allocation
            let registry = crate::core::memory_tracker::global_tracker();
            registry.check_budget(need).map_err(|e| RenderError::device(e))?;
            
            // Free old buffer allocation
            if self.readback_size > 0 {
                registry.free_buffer_allocation(self.readback_size, true); // host-visible
            }
            
            self.readback_buf = g.device.create_buffer(&wgpu::BufferDescriptor {
                label: Some("readback-buffer"),
                size: need,
                usage,
                mapped_at_creation: false,
            });
            
            // Register new allocation
            registry.track_buffer_allocation(need, true); // host-visible
            self.readback_size = need;
        }

        let pixels = copy_texture_to_rgba_unpadded(
            &g.device, &g.queue, &self.color_tex, &self.readback_buf, self.width, self.height);

        let arr3 = Array3::from_shape_vec(
            (self.height as usize, self.width as usize, 4), pixels
        ).map_err(|e| RenderError::render(e.to_string()))?;
        Ok(arr3.into_pyarray_bound(py))
    }

    /// Render the demo triangle to a PNG on disk.
    ///
    /// Parameters
    /// ----------
    /// path : str | os.PathLike
    ///     Destination file path for the PNG image.
    #[pyo3(text_signature = "($self, path)")]
    pub fn render_triangle_png(&mut self, path: PathBuf) -> PyResult<()> {
        let g = ctx();
        self.render_into_offscreen(g)?;

        let need = (align_copy_bpr(self.width * 4) as u64) * (self.height as u64);
        if need > self.readback_size {
            // Check budget before allocation
            let registry = crate::core::memory_tracker::global_tracker();
            registry.check_budget(need).map_err(|e| RenderError::device(e))?;
            
            // Free old buffer allocation
            if self.readback_size > 0 {
                registry.free_buffer_allocation(self.readback_size, true); // host-visible
            }
            
            self.readback_buf = g.device.create_buffer(&wgpu::BufferDescriptor {
                label: Some("readback-buffer"),
                size: need,
                usage,
                mapped_at_creation: false,
            });
            
            // Register new allocation
            registry.track_buffer_allocation(need, true); // host-visible
            self.readback_size = need;
        }

        let pixels = copy_texture_to_rgba_unpadded(
            &g.device, &g.queue, &self.color_tex, &self.readback_buf, self.width, self.height);

        let img: ImageBuffer<image::Rgba<u8>, _> = ImageBuffer::from_raw(self.width, self.height, pixels)
            .ok_or_else(|| RenderError::readback("ImageBuffer::from_raw failed"))?;
        img.save(&path).map_err(|e| RenderError::io(e.to_string()))?;
        Ok(())
    }

    #[pyo3(text_signature = "($self, heightmap, spacing, exaggeration=1.0, *, colormap='viridis')")]
    pub fn add_terrain(
        &mut self,
        heightmap: &PyAny,
        spacing: (f32, f32),
        exaggeration: f32,
        colormap: String,
    ) -> pyo3::PyResult<()> {
        if spacing.0 <= 0.0 || spacing.1 <= 0.0 {
            return Err(RenderError::upload("spacing components must be > 0").into());
        }
        if exaggeration <= 0.0 {
            return Err(RenderError::upload("exaggeration must be > 0").into());
        }

        let as_f32: Result<(Vec<f32>, usize, usize), pyo3::PyErr> = (|| {
            let arr32: &PyArray2<f32> = heightmap.downcast()?;
            let ro32: PyReadonlyArray2<f32> = arr32.readonly();

            if !ro32.is_c_contiguous() {
                return Err(pyo3::exceptions::PyRuntimeError::new_err("heightmap must be C-contiguous (row-major)"));
            }
            
            // Capture source pointer for zero-copy validation (float32 path)
            self.debug_last_height_src_ptr = ro32.as_array().as_ptr() as usize;
            let view = ro32.as_array();
            let (h, w) = (view.shape()[0], view.shape()[1]);
            
            // Store pointer for zero-copy validation
            self.debug_last_height_src_ptr = view.as_ptr() as usize;
            
            let mut v = Vec::with_capacity(h * w);
            for val in view.iter() {
                v.push(*val * exaggeration);
            }
            Ok((v, w, h))
        })();

        let (heights, width, height) = match as_f32 {
            Ok(ok) => ok,
            Err(_) => {
                let arr64: &PyArray2<f64> = heightmap
                    .downcast()
                    .map_err(|_| pyo3::exceptions::PyRuntimeError::new_err(
                        "heightmap must be a 2-D NumPy array of dtype float32 or float64"
                    ))?;
                let ro64: PyReadonlyArray2<f64> = arr64.readonly();

                if !ro64.is_c_contiguous() {
                    return Err(pyo3::exceptions::PyRuntimeError::new_err("heightmap must be C-contiguous (row-major)"));
                }
                let view = ro64.as_array();
                let (h, w) = (view.shape()[0], view.shape()[1]);
                
                // Store pointer for zero-copy validation (even though this path involves conversion)
                self.debug_last_height_src_ptr = view.as_ptr() as usize;
                
                let mut v = Vec::with_capacity(h * w);
                for val in view.iter() {
                    v.push((*val as f32) * exaggeration);
                }
                (v, w, h)
            }
        };

        if width == 0 || height == 0 {
            return Err(pyo3::exceptions::PyRuntimeError::new_err("heightmap cannot be empty"));
        }

        // Compute height range for colormap normalization using terrain_stats
        // T02-BEGIN:invoke-dem-range
        self.terrain_meta.compute_and_store_h_range(&heights);
        // T02-END:invoke-dem-range
        
        // Validate colormap parameter via central SUPPORTED list
        // T33-BEGIN:colormap-validation
        {
            use crate::colormap::SUPPORTED;
            if !SUPPORTED.contains(&colormap.as_str()) {
                return Err(pyo3::exceptions::PyRuntimeError::new_err(
                    format!("Unknown colormap '{}'. Supported: {}", colormap, SUPPORTED.join(", "))
                ));
            }
        }
        // T33-END:colormap-validation

        self.terrain = Some(TerrainData {
            width: width as u32,
            height: height as u32,
            spacing,
            exaggeration,
            colormap,
            heights,
        });

        Ok(())
    }

    #[pyo3(text_signature = "($self)")]
    pub fn terrain_stats(&self) -> pyo3::PyResult<(f32, f32, f32, f32)> {
        let terr = self.terrain.as_ref()
            .ok_or_else(|| pyo3::exceptions::PyRuntimeError::new_err("no terrain uploaded; call add_terrain() first"))?;
        let stats = dem_stats_from_slice(&terr.heights);
        Ok((stats.min, stats.max, stats.mean, stats.std))
    }

    /// Override the height normalization range used for color & lighting.
    /// Raises `ValueError` if `min >= max`.
    // T02-BEGIN:set-height-range-python
    #[pyo3(text_signature = "($self, min, max)")]
    pub fn set_height_range(&mut self, min: f32, max: f32) -> pyo3::PyResult<()> {
        self.terrain_meta.set_height_range(min, max)
    }
    // T02-END:set-height-range-python

    // T22-BEGIN:sun-and-exposure
    #[cfg(feature = "terrain_spike")]
    /// Set sun by spherical angles (degrees).
    /// Basis: Y-up, right-handed; azimuth=0° along +X (CCW toward +Z), elevation=0° on horizon.
    fn set_sun_dir_spherical(&mut self, elevation_deg: f32, azimuth_deg: f32) {
        #[inline] fn deg(x: f32) -> f32 { x * std::f32::consts::PI / 180.0 }
        let el = deg(elevation_deg);
        let az = deg(azimuth_deg);
        let (se, ce) = (el.sin(), el.cos());
        let (sa, ca) = (az.sin(), az.cos());
        let dir = glam::Vec3::new(ce * ca, se, ce * sa).normalize_or_zero();
        self.globals.sun_dir = dir;
        self.globals_dirty = true;
    }

    #[cfg(feature = "terrain_spike")]
    #[pyo3(text_signature = "($self, elevation_deg, azimuth_deg)")]
    fn set_sun(&mut self, elevation_deg: f32, azimuth_deg: f32) -> PyResult<()> {
        if !elevation_deg.is_finite() || !azimuth_deg.is_finite() {
            return Err(pyo3::exceptions::PyValueError::new_err("angles must be finite"));
        }
        self.set_sun_dir_spherical(elevation_deg, azimuth_deg);
        Ok(())
    }

    #[cfg(feature = "terrain_spike")]
    #[pyo3(text_signature = "($self, exposure)")]
    fn set_exposure(&mut self, exposure: f32) -> PyResult<()> {
        if !exposure.is_finite() || exposure <= 0.0 {
            return Err(pyo3::exceptions::PyValueError::new_err("exposure must be > 0"));
        }
        self.globals.exposure = exposure;
        self.globals_dirty = true;
        Ok(())
    }
    // T22-END:sun-and-exposure

    /// Report device capabilities and diagnostics
    ///
    /// Returns a dictionary with device information including:
    /// - backend: Backend type (vulkan, dx12, metal, gl)
    /// - adapter_name: GPU adapter name
    /// - device_name: Device name  
    /// - max_texture_dimension_2d: Maximum 2D texture size
    /// - max_buffer_size: Maximum buffer size
    /// - msaa_supported: Whether MSAA is supported
    /// - max_samples: Maximum MSAA sample count
    /// - device_type: Device type (integrated, discrete, etc.)
    #[pyo3(text_signature = "($self)")]
    pub fn report_device(&self, py: Python<'_>) -> PyResult<Py<pyo3::types::PyDict>> {
        let caps = crate::device_caps::DeviceCaps::from_current_device()?;
        caps.to_py_dict(py)
    }

    #[pyo3(text_signature = "($self, mode, range=None, eps=1e-8)")]
    pub fn normalize_terrain(&mut self, mode: &str, range: Option<(f32, f32)>, eps: Option<f32>) -> pyo3::PyResult<()> {
        let terr = self.terrain.as_mut()
            .ok_or_else(|| pyo3::exceptions::PyRuntimeError::new_err("no terrain uploaded; call add_terrain() first"))?;

        let mode = match mode.to_lowercase().as_str() {
            "minmax" => NormalizeMode::MinMax,
            "zscore" => NormalizeMode::ZScore,
            _ => return Err(pyo3::exceptions::PyRuntimeError::new_err("mode must be 'minmax' or 'zscore'")),
        };
        let eps = eps.unwrap_or(1e-8_f32);
        let range = range.unwrap_or((0.0, 1.0));

        let stats = dem_stats_from_slice(&terr.heights);
        normalize_in_place(&mut terr.heights, mode, eps, range, &stats);
        Ok(())
    }

    #[pyo3(text_signature = "($self)")]
    pub fn upload_height_r32f(&mut self) -> pyo3::PyResult<()> {
        let g = ctx();

        let terr = self.terrain.as_ref()
            .ok_or_else(|| pyo3::exceptions::PyRuntimeError::new_err("no terrain uploaded; call add_terrain() first"))?;
            
        // Check budget before allocating height texture
        let tracker = global_tracker();
        let texture_bytes = (terr.width as u64) * (terr.height as u64) * 4; // R32Float = 4 bytes per pixel
        if let Err(e) = tracker.check_budget_limits(0) { // Check current budget state
            return Err(pyo3::exceptions::PyRuntimeError::new_err(format!("{}", e)));
        }

        let width = terr.width;
        let height = terr.height;
        if width == 0 || height == 0 {
            return Err(pyo3::exceptions::PyRuntimeError::new_err("terrain dimensions are zero"));
        }

        let tex = g.device.create_texture(&wgpu::TextureDescriptor {
            label: Some("terrain-height-r32f"),
            size: wgpu::Extent3d { width, height, depth_or_array_layers: 1 },
            mip_level_count: 1,
            sample_count: 1,
            dimension: wgpu::TextureDimension::D2,
            format: wgpu::TextureFormat::R32Float,
            usage: wgpu::TextureUsages::TEXTURE_BINDING | wgpu::TextureUsages::COPY_DST | wgpu::TextureUsages::COPY_SRC,
            view_formats: &[],
        });
        
        // Track height texture allocation
<<<<<<< HEAD
        let registry = crate::core::memory_tracker::global_tracker();
        registry.track_texture_allocation(width, height, wgpu::TextureFormat::R32Float);
        
=======
        let tracker = global_tracker();
        tracker.track_texture_allocation(width, height, wgpu::TextureFormat::R32Float);
>>>>>>> ea7bfe8f
        let view = tex.create_view(&wgpu::TextureViewDescriptor::default());
        let samp = g.device.create_sampler(&wgpu::SamplerDescriptor {
            label: Some("terrain-height-sampler"),
            address_mode_u: wgpu::AddressMode::ClampToEdge,
            address_mode_v: wgpu::AddressMode::ClampToEdge,
            address_mode_w: wgpu::AddressMode::ClampToEdge,
            mag_filter: wgpu::FilterMode::Nearest,
            min_filter: wgpu::FilterMode::Nearest,
            mipmap_filter: wgpu::FilterMode::Nearest,
            ..Default::default()
        });

        // Build temporary padded upload buffer for 256-byte row alignment
        let row_bytes = width * 4;
        let padded_bpr = align_copy_bpr(row_bytes);
        
        // Create padded buffer
        let padded_data = {
            let mut data = vec![0u8; (padded_bpr * height) as usize];
            let input_data = bytemuck::cast_slice::<f32, u8>(&terr.heights);
            
            for y in 0..height {
                let src_offset = (y * row_bytes) as usize;
                let dst_offset = (y * padded_bpr) as usize;
                let src_end = src_offset + row_bytes as usize;
                let dst_end = dst_offset + row_bytes as usize;
                
                data[dst_offset..dst_end].copy_from_slice(&input_data[src_offset..src_end]);
            }
            data
        };

        g.queue.write_texture(
            wgpu::ImageCopyTexture {
                texture: &tex,
                mip_level: 0,
                origin: wgpu::Origin3d::ZERO,
                aspect: wgpu::TextureAspect::All,
            },
            &padded_data,
            wgpu::ImageDataLayout {
                offset: 0,
                bytes_per_row: Some(NonZeroU32::new(padded_bpr).unwrap().into()),
                rows_per_image: Some(NonZeroU32::new(height).unwrap().into()),
            },
            wgpu::Extent3d { width, height, depth_or_array_layers: 1 },
        );
        g.device.poll(wgpu::Maintain::Wait);

        self.height_tex = Some(tex);
        self.height_view = Some(view);
        self.height_sampler = Some(samp);
        Ok(())
    }

    #[pyo3(text_signature = "($self, x, y, w, h)")]
    pub fn debug_read_height_patch<'py>(&mut self, py: Python<'py>, x: u32, y: u32, w: u32, h: u32)
        -> pyo3::PyResult<Bound<'py, PyArray2<f32>>> {
        if w == 0 || h == 0 {
            return Err(pyo3::exceptions::PyRuntimeError::new_err("patch dimensions must be > 0"));
        }

        if self.height_tex.is_none() {
            let zeros = vec![0f32; (w * h) as usize];
            let rows: Vec<Vec<f32>> = zeros
                .chunks_exact(w as usize)
                .map(|row| row.to_vec())
                .collect();
            let out = numpy::PyArray2::<f32>::from_vec2_bound(py, &rows)?;
            return Ok(out);
        }

        let g = ctx();
        let tex = self.height_tex.as_ref().unwrap();
        let tex_size = tex.size();
        if x + w > tex_size.width {
            return Err(pyo3::exceptions::PyRuntimeError::new_err(format!(
                "requested patch exceeds texture bounds in x: x+w ({}) > width ({})",
                x + w, tex_size.width
            )));
        }
        if y + h > tex_size.height {
            return Err(pyo3::exceptions::PyRuntimeError::new_err(format!(
                "requested patch exceeds texture bounds in y: y+h ({}) > height ({})",
                y + h, tex_size.height
            )));
        }

        let row_bytes = (w * 4) as u32;
        let padded_bpr = align_copy_bpr(row_bytes);
        let buf_size = padded_bpr as u64 * h as u64;
        let usage = wgpu::BufferUsages::COPY_DST | wgpu::BufferUsages::MAP_READ;
        let readback = g.device.create_buffer(&wgpu::BufferDescriptor {
            label: Some("height-patch-readback"),
            size: buf_size,
            usage,
            mapped_at_creation: false,
        });
        
        // Track readback buffer allocation (host-visible)
        let tracker = global_tracker();
        tracker.track_buffer_allocation(buf_size, is_host_visible_usage(usage));

        let mut encoder = g.device.create_command_encoder(&wgpu::CommandEncoderDescriptor {
            label: Some("height-patch-encoder"),
        });

        encoder.copy_texture_to_buffer(
            wgpu::ImageCopyTexture {
                texture: tex,
                mip_level: 0,
                origin: wgpu::Origin3d { x, y, z: 0 },
                aspect: wgpu::TextureAspect::All,
            },
            wgpu::ImageCopyBuffer {
                buffer: &readback,
                layout: wgpu::ImageDataLayout {
                    offset: 0,
                    bytes_per_row: Some(NonZeroU32::new(padded_bpr).unwrap().into()),
                    rows_per_image: Some(NonZeroU32::new(h).unwrap().into()),
                },
            },
            wgpu::Extent3d { width: w, height: h, depth_or_array_layers: 1 },
        );

        g.queue.submit([encoder.finish()]);
        g.device.poll(wgpu::Maintain::Wait);

        let slice = readback.slice(..);
        let (tx, rx) = std::sync::mpsc::channel();
        slice.map_async(wgpu::MapMode::Read, move |res| { let _ = tx.send(res); });
        g.device.poll(wgpu::Maintain::Wait);
        rx.recv().expect("map_async channel closed").expect("MapAsync failed");
        let data = slice.get_mapped_range();

        let mut out = vec![0u8; (row_bytes * h) as usize];
        let src_stride = padded_bpr as usize;
        let dst_stride = row_bytes as usize;
        for j in 0..(h as usize) {
            let s = j * src_stride;
            let d = j * dst_stride;
            out[d..d + dst_stride].copy_from_slice(&data[s..s + dst_stride]);
        }
        drop(data);
        readback.unmap();
        
        // Free temporary readback buffer allocation
        tracker.free_buffer_allocation(buf_size, true);

        let floats: &[f32] = bytemuck::cast_slice(&out);
        let rows: Vec<Vec<f32>> = floats
            .chunks_exact(w as usize)
            .map(|row| row.to_vec())
            .collect();
        let arr = numpy::PyArray2::<f32>::from_vec2_bound(py, &rows)?;
        Ok(arr)
    }

    #[pyo3(text_signature = "($self)")]
    pub fn read_full_height_texture<'py>(&mut self, py: Python<'py>)
        -> pyo3::PyResult<Bound<'py, PyArray2<f32>>> {
        let terr = self.terrain.as_ref()
            .ok_or_else(|| pyo3::exceptions::PyRuntimeError::new_err("no terrain uploaded; call add_terrain() first"))?;

        if self.height_tex.is_none() {
            return Err(pyo3::exceptions::PyRuntimeError::new_err("no height texture uploaded; call upload_height_r32f() first"));
        }

        let width = terr.width;
        let height = terr.height;
        self.debug_read_height_patch(py, 0, 0, width, height)
    }
    
    // Test-only hooks for zero-copy validation
    
    #[pyo3(text_signature = "($self)")]
    pub fn render_triangle_rgba_with_ptr<'py>(&mut self, py: Python<'py>) -> PyResult<(Bound<'py, PyArray3<u8>>, usize)> {
        let g = ctx();
        self.render_into_offscreen(g)?;

        let need = (align_copy_bpr(self.width * 4) as u64) * (self.height as u64);
        if need > self.readback_size {
            // Check budget before allocation
            let registry = crate::core::memory_tracker::global_tracker();
            registry.check_budget(need).map_err(|e| RenderError::device(e))?;
            
            // Free old buffer allocation
            if self.readback_size > 0 {
                registry.free_buffer_allocation(self.readback_size, true); // host-visible
            }
            
            self.readback_buf = g.device.create_buffer(&wgpu::BufferDescriptor {
                label: Some("readback-buffer"),
                size: need,
                usage: wgpu::BufferUsages::COPY_DST | wgpu::BufferUsages::MAP_READ,
                mapped_at_creation: false,
            });
            
            // Register new allocation
            registry.track_buffer_allocation(need, true); // host-visible
            self.readback_size = need;
        }

        let pixels = copy_texture_to_rgba_unpadded(
            &g.device, &g.queue, &self.color_tex, &self.readback_buf, self.width, self.height);

        let arr3 = Array3::from_shape_vec(
            (self.height as usize, self.width as usize, 4), pixels
        ).map_err(|e| RenderError::render(e.to_string()))?;
        
        // Get the data pointer from the ndarray before converting to PyArray
        let data_ptr = arr3.as_ptr() as usize;
        let py_array = arr3.into_pyarray_bound(py);
        
        Ok((py_array, data_ptr))
    }
    
    #[pyo3(text_signature = "($self)")]
    pub fn debug_last_height_src_ptr(&self) -> usize {
        self.debug_last_height_src_ptr
    }
}

impl Renderer {
    fn render_into_offscreen(&mut self, g: &crate::gpu::GpuContext) -> PyResult<()> {
        let size = self.color_tex.size();
        if size.width != self.width || size.height != self.height || self.color_tex.format() != TEXTURE_FORMAT {
            let (tex, view) = create_offscreen(&g.device, self.width, self.height, TEXTURE_FORMAT);
            self.color_tex = tex;
            self.color_view = view;
        }

        let mut encoder = g.device.create_command_encoder(&wgpu::CommandEncoderDescriptor {
            label: Some("render-encoder"),
        });
        {
            let mut rpass = encoder.begin_render_pass(&wgpu::RenderPassDescriptor {
                label: Some("triangle-pass"),
                color_attachments: &[Some(wgpu::RenderPassColorAttachment {
                    view: &self.color_view,
                    resolve_target: None,
                    ops: wgpu::Operations {
                        load: wgpu::LoadOp::Clear(CLEAR_COLOR),
                        store: wgpu::StoreOp::Store,
                    },
                })],
                depth_stencil_attachment: None,
                timestamp_writes: None,
                occlusion_query_set: None,
            });

            rpass.set_viewport(0.0, 0.0, self.width as f32, self.height as f32, 0.0, 1.0);
            rpass.set_scissor_rect(0, 0, self.width, self.height);
            rpass.set_pipeline(&self.pipeline);
            rpass.set_vertex_buffer(0, self.vbuf.slice(..));
            rpass.set_index_buffer(self.ibuf.slice(..), wgpu::IndexFormat::Uint16);
            rpass.draw_indexed(0..self.icount, 0, 0..1);
        }
        g.queue.submit([encoder.finish()]);
        Ok(())
    }
}

fn backend_str(b: wgpu::Backend) -> &'static str {
    match b {
        wgpu::Backend::Vulkan => "VULKAN",
        wgpu::Backend::Dx12 => "DX12",
        wgpu::Backend::Metal => "METAL",
        wgpu::Backend::Gl => "GL",
        wgpu::Backend::BrowserWebGpu => "WEBGPU",
        _ => "UNKNOWN",
    }
}
fn devtype_str(t: wgpu::DeviceType) -> &'static str {
    match t {
        wgpu::DeviceType::Other => "Other",
        wgpu::DeviceType::IntegratedGpu => "IntegratedGpu",
        wgpu::DeviceType::DiscreteGpu => "DiscreteGpu",
        wgpu::DeviceType::VirtualGpu => "VirtualGpu",
        wgpu::DeviceType::Cpu => "Cpu",
    }
}

#[pyfunction]
#[pyo3(text_signature = "()")]
fn enumerate_adapters(py: Python<'_>) -> PyResult<PyObject> {
    let instance = wgpu::Instance::new(wgpu::InstanceDescriptor {
        backends: wgpu::Backends::all(),
        ..Default::default()
    });

    let mut adapters: Vec<wgpu::Adapter> = instance.enumerate_adapters(wgpu::Backends::all());
    if adapters.is_empty() {
        if let Some(adapter) = pollster::block_on(instance.request_adapter(&wgpu::RequestAdapterOptions {
            power_preference: wgpu::PowerPreference::HighPerformance,
            compatible_surface: None,
            force_fallback_adapter: false,
        })) {
            adapters.push(adapter);
        }
    }

    let out = PyList::empty_bound(py);
    for ad in adapters {
        let info = ad.get_info();
        let d = PyDict::new_bound(py);
        d.set_item("name", info.name).ok();
        d.set_item("backend", backend_str(info.backend)).ok();
        d.set_item("device_type", devtype_str(info.device_type)).ok();
        d.set_item("vendor_id", info.vendor as u32).ok();
        d.set_item("device_id", info.device as u32).ok();
        d.set_item("features", format!("{:?}", ad.features())).ok();
        d.set_item("limits", format!("{:?}", ad.limits())).ok();
        out.append(d).ok();
    }
    Ok(out.into_any().unbind())
}

#[pyfunction]
#[pyo3(text_signature = "(backend=None)")]
fn device_probe(py: Python<'_>, backend: Option<String>) -> PyResult<PyObject> {
    use std::time::Instant;
    let b = backend.unwrap_or_else(|| "AUTO".to_string()).to_uppercase();

    let backends = match b.as_str() {
        "VULKAN" => wgpu::Backends::VULKAN,
        "DX12"   => wgpu::Backends::DX12,
        "METAL"  => wgpu::Backends::METAL,
        "GL"     => wgpu::Backends::GL,
        "AUTO" | _ => wgpu::Backends::all(),
    };

    let inst = wgpu::Instance::new(wgpu::InstanceDescriptor { backends, ..Default::default() });

    let dict = PyDict::new_bound(py);
    dict.set_item("backend_request", b.clone()).ok();

    let t0 = Instant::now();
    let adapter = pollster::block_on(inst.request_adapter(&wgpu::RequestAdapterOptions {
        power_preference: wgpu::PowerPreference::HighPerformance,
        compatible_surface: None,
        force_fallback_adapter: false,
    }));
    let adapter = match adapter {
        Some(a) => a,
        None => {
            dict.set_item("status", "unsupported").ok();
            dict.set_item("message", "No suitable GPU adapter").ok();
            dict.set_item("millis", t0.elapsed().as_secs_f64() * 1000.0).ok();
            return Ok(dict.into_any().unbind());
        }
    };

    let info = adapter.get_info();
    dict.set_item("adapter_name", info.name.clone()).ok();
    dict.set_item("backend", backend_str(info.backend)).ok();
    dict.set_item("device_type", devtype_str(info.device_type)).ok();
    dict.set_item("vendor_id", info.vendor as u32).ok();
    dict.set_item("device_id", info.device as u32).ok();
    dict.set_item("features", format!("{:?}", adapter.features())).ok();
    dict.set_item("limits", format!("{:?}", adapter.limits())).ok();

    let needed_features = wgpu::Features::empty();
    let limits = wgpu::Limits::downlevel_defaults();
    let (_device, _queue) = match pollster::block_on(adapter.request_device(
        &wgpu::DeviceDescriptor{
            required_features: needed_features,
            required_limits: limits,
            label: Some("diag-device"),
        },
        None,
    )) {
        Ok(pair) => pair,
        Err(e) => {
            dict.set_item("status", "error").ok();
            dict.set_item("message", format!("request_device failed: {}", e)).ok();
            dict.set_item("millis", t0.elapsed().as_secs_f64() * 1000.0).ok();
            return Ok(dict.into_any().unbind());
        }
    };

    dict.set_item("status", "ok").ok();
    dict.set_item("millis", t0.elapsed().as_secs_f64() * 1000.0).ok();
    Ok(dict.into_any().unbind())
}

// ---------- Python module ----------

// T33-BEGIN:lib-terrain-mod
pub mod terrain;
pub use terrain::pipeline::TerrainPipeline;
// T33-END:lib-terrain-mod
// T33-BEGIN:colormap-registry
pub mod colormap;
// T33-END:colormap-registry
pub mod camera;
// T41-BEGIN:scene-export
pub mod scene;
// T41-END:scene-export

// T2.1 Infrastructure re-exports for easy access
#[cfg(feature = "terrain_spike")]
pub use terrain::{TerrainUniforms, Globals};
// (re-exporting camera_utils/verify_t21_infrastructure is optional; omitted to avoid cfg/name drift)

// mod grid; // T11: disabled - grid_generate moved to terrain::mesh
mod terrain_stats;
mod renderer;

#[derive(Clone)]
struct TerrainData {
    width:  u32,
    height: u32,
    spacing: (f32, f32),
    exaggeration: f32,
    colormap: String,
    /// Row-major, length = width*height, units = heightmap * exaggeration
    heights: Vec<f32>,
}

#[derive(Debug, Clone)]
struct DemStats {
    min: f32,
    max: f32,
    mean: f32,
    std: f32,
}

#[derive(Debug, Clone)]
enum NormalizeMode {
    MinMax,
    ZScore,
}

impl NormalizeMode {
    fn from_str(s: &str) -> Result<Self, String> {
        match s.to_lowercase().as_str() {
            "minmax" => Ok(NormalizeMode::MinMax),
            "zscore" => Ok(NormalizeMode::ZScore),
            _ => Err(format!("Unknown normalization mode: {}", s)),
        }
    }
}

fn dem_stats_from_slice(heights: &[f32]) -> DemStats {
    if heights.is_empty() {
        return DemStats { min: 0.0, max: 0.0, mean: 0.0, std: 0.0 };
    }

    let mut min = heights[0];
    let mut max = heights[0];
    let mut sum = 0.0;

    for &h in heights {
        if h < min { min = h; }
        if h > max { max = h; }
        sum += h;
    }

    let mean = sum / heights.len() as f32;

    let mut variance_sum = 0.0;
    for &h in heights {
        let diff = h - mean;
        variance_sum += diff * diff;
    }

    let variance = variance_sum / heights.len() as f32;
    let std = variance.sqrt();

    DemStats { min, max, mean, std }
}

fn normalize_in_place(heights: &mut [f32], mode: NormalizeMode, eps: f32, range: (f32, f32), stats: &DemStats) {
    match mode {
        NormalizeMode::MinMax => {
            let (lo, hi) = range;
            let denom = (stats.max - stats.min).abs().max(eps);
            let scale = (hi - lo) / denom;
            for v in heights.iter_mut() {
                *v = (*v - stats.min) * scale + lo;
            }
        }
        NormalizeMode::ZScore => {
            let denom = stats.std.max(eps);
            for v in heights.iter_mut() {
                *v = (*v - stats.mean) / denom;
            }
        }
    }
}

#[pyfunction]
/// Load a PNG from disk and return a NumPy array of shape (H, W, 4), dtype=uint8 (RGBA).
///
/// Parameters
/// ----------
/// path : str | os.PathLike
///     Path to a PNG file.
///
/// Returns
/// -------
/// np.ndarray
///     (H, W, 4) uint8 array with raw sRGB bytes; alpha is 255 if image had no alpha.
#[pyo3(text_signature = "(path)")]
fn png_to_numpy(py: Python<'_>, path: PathBuf) -> PyResult<Bound<'_, PyArray3<u8>>> {
    let img = image::open(&path)
        .map_err(|e| pyo3::exceptions::PyRuntimeError::new_err(format!("failed to open PNG: {e}")))?;
    let rgba = img.to_rgba8();
    let (w, h) = rgba.dimensions();
    let vec = rgba.into_raw(); // RGBA row-major
    let arr3 = Array3::from_shape_vec((h as usize, w as usize, 4), vec)
        .map_err(|e| pyo3::exceptions::PyRuntimeError::new_err(e.to_string()))?;
    Ok(arr3.into_pyarray_bound(py))
}

#[pyfunction]
/// Save a NumPy array to PNG. Supports uint8 shapes:
///   * (H, W, 4): RGBA saved losslessly
///   * (H, W, 3): RGB saved as opaque PNG (implicit alpha=255 on load)
///   * (H, W):    Grayscale saved as 8-bit gray
///
/// Arrays must be C-contiguous; Fortran-order will raise a clear error.
///
/// Parameters
/// ----------
/// path : str | os.PathLike
/// array : np.ndarray
#[pyo3(text_signature = "(path, array)")]
fn numpy_to_png(_py: Python<'_>, path: PathBuf, array: &PyAny) -> PyResult<()> {
    // Accept uint8 C-contiguous arrays of shape (H,W), (H,W,3), or (H,W,4).
    use numpy::{PyReadonlyArray2, PyReadonlyArray3};
    // Handle 3-D arrays in one pass, then branch on channel count to avoid unreachable code.
    if let Ok(arr3) = array.downcast::<PyArray3<u8>>() {
        let ro: PyReadonlyArray3<u8> = arr3.readonly();
        if !ro.is_c_contiguous() {
            return Err(pyo3::exceptions::PyRuntimeError::new_err("array must be C-contiguous"));
        }
        let shape = ro.shape();
        if shape.len() != 3 {
            return Err(pyo3::exceptions::PyRuntimeError::new_err("expected 3-D array of shape (H,W,3) or (H,W,4)"));
        }
        let (h, w, c) = (shape[0], shape[1], shape[2]);
        let v = ro.as_slice().map_err(|_| pyo3::exceptions::PyRuntimeError::new_err("array not contiguous"))?;
        match c {
            4 => {
                let img = image::RgbaImage::from_raw(w as u32, h as u32, v.to_vec())
                    .ok_or_else(|| pyo3::exceptions::PyRuntimeError::new_err("invalid RGBA buffer"))?;
                img.save(&path).map_err(|e| pyo3::exceptions::PyRuntimeError::new_err(e.to_string()))?;
                return Ok(());
            }
            3 => {
                let img = image::RgbImage::from_raw(w as u32, h as u32, v.to_vec())
                    .ok_or_else(|| pyo3::exceptions::PyRuntimeError::new_err("invalid RGB buffer"))?;
                img.save(&path).map_err(|e| pyo3::exceptions::PyRuntimeError::new_err(e.to_string()))?;
                return Ok(());
            }
            _ => {
                return Err(pyo3::exceptions::PyRuntimeError::new_err("expected last dimension to be 3 (RGB) or 4 (RGBA)"));
            }
        }
    }
    // Try (H,W) u8 grayscale
    if let Ok(arr2) = array.downcast::<PyArray2<u8>>() {
        let ro: PyReadonlyArray2<u8> = arr2.readonly();
        if !ro.is_c_contiguous() {
            return Err(pyo3::exceptions::PyRuntimeError::new_err("array must be C-contiguous"));
        }
        let shape = ro.shape();
        if shape.len() != 2 {
            return Err(pyo3::exceptions::PyRuntimeError::new_err("expected 2-D array of shape (H,W) for grayscale"));
        }
        let (h, w) = (shape[0], shape[1]);
        let v = ro.as_slice().map_err(|_| pyo3::exceptions::PyRuntimeError::new_err("array not contiguous"))?;
        let img = image::GrayImage::from_raw(w as u32, h as u32, v.to_vec())
            .ok_or_else(|| pyo3::exceptions::PyRuntimeError::new_err("invalid Gray buffer"))?;
        img.save(&path).map_err(|e| pyo3::exceptions::PyRuntimeError::new_err(e.to_string()))?;
        return Ok(());
    }
    Err(pyo3::exceptions::PyRuntimeError::new_err("unsupported array; expected uint8 (H,W), (H,W,3) or (H,W,4)"))
}

#[pyfunction]
#[pyo3(text_signature = "(nx, nz, spacing=(1.0,1.0), origin='center')")]
fn grid_generate(py: Python<'_>, nx: u32, nz: u32, spacing: (f32, f32), origin: Option<String>)
    -> PyResult<(Bound<'_, PyArray2<f32>>, Bound<'_, PyArray2<f32>>, Bound<'_, PyArray1<u32>>)>
{
    terrain::mesh::grid_generate(py, nx, nz, spacing, origin)
}

/// Module-level convenience function for rendering a triangle to RGBA array
#[pyfunction]
#[pyo3(text_signature = "(width, height)")]
fn render_triangle_rgba<'py>(py: Python<'py>, width: u32, height: u32) -> PyResult<Bound<'py, PyArray3<u8>>> {
    let mut renderer = Renderer::new(width, height);
    renderer.render_triangle_rgba(py)
}

/// Module-level convenience function for rendering a triangle to PNG file
#[pyfunction]
#[pyo3(text_signature = "(path, width, height)")]
fn render_triangle_png(_py: Python<'_>, path: PathBuf, width: u32, height: u32) -> PyResult<()> {
    let mut renderer = Renderer::new(width, height);
    renderer.render_triangle_png(path)
}

#[allow(deprecated)]
#[pymodule]
fn _forge3d(_py: Python<'_>, m: &PyModule) -> PyResult<()> {
    m.add_class::<Renderer>()?;
    #[cfg(feature = "terrain_spike")]
    { m.add_class::<terrain::TerrainSpike>()?; }
    m.add_class::<scene::Scene>()?;
    m.add_function(wrap_pyfunction!(enumerate_adapters, m)?)?;
    m.add_function(wrap_pyfunction!(device_probe, m)?)?;
    m.add_function(wrap_pyfunction!(grid_generate, m)?)?;
    m.add_function(wrap_pyfunction!(render_triangle_rgba, m)?)?;
    m.add_function(wrap_pyfunction!(render_triangle_png, m)?)?;
    m.add_function(wrap_pyfunction!(png_to_numpy, m)?)?;
    m.add_function(wrap_pyfunction!(numpy_to_png, m)?)?;
    m.add_function(wrap_pyfunction!(colormap::colormap_supported, m)?)?;
    m.add_function(wrap_pyfunction!(camera::camera_look_at, m)?)?;
    m.add_function(wrap_pyfunction!(camera::camera_perspective, m)?)?;
    m.add_function(wrap_pyfunction!(camera::camera_view_proj, m)?)?;
    // Export package version for Python: forge3d._forge3d.__version__
    m.add("__version__", env!("CARGO_PKG_VERSION"))?;
    Ok(())
}<|MERGE_RESOLUTION|>--- conflicted
+++ resolved
@@ -603,14 +603,9 @@
         });
         
         // Track height texture allocation
-<<<<<<< HEAD
         let registry = crate::core::memory_tracker::global_tracker();
         registry.track_texture_allocation(width, height, wgpu::TextureFormat::R32Float);
         
-=======
-        let tracker = global_tracker();
-        tracker.track_texture_allocation(width, height, wgpu::TextureFormat::R32Float);
->>>>>>> ea7bfe8f
         let view = tex.create_view(&wgpu::TextureViewDescriptor::default());
         let samp = g.device.create_sampler(&wgpu::SamplerDescriptor {
             label: Some("terrain-height-sampler"),
