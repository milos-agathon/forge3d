//! Headless renderer for a deterministic triangle with off-screen target + readback.
//! Rust: wgpu 0.19, PyO3 0.21 (abi3). Returns (H,W,4) u8 arrays via numpy.

use std::num::NonZeroU32;

// Import central error handling
mod error;
use error::{RenderError, RenderResult};

// Import modular components
mod context;
mod core;
mod device_caps;

// Import memory tracking
<<<<<<< HEAD
use crate::core::memory_tracker::global_tracker;
=======
use core::memory_tracker::{global_tracker, is_host_visible_usage};
>>>>>>> 7941a9d6

use bytemuck::{Pod, Zeroable};
use image::{ImageBuffer, GenericImageView};
use pyo3::prelude::*;
use pyo3::Bound;
use numpy::{PyArray3, IntoPyArray, PyArray2, PyReadonlyArray2, PyArray1, PyReadonlyArray3, PyArrayMethods};
use numpy::PyUntypedArrayMethods; // needed for contiguous checks
use ndarray::Array3;
use wgpu::util::DeviceExt;
use pyo3::types::{PyDict, PyList};
use pyo3::wrap_pyfunction;
use std::path::PathBuf;

const TEXTURE_FORMAT: wgpu::TextureFormat = wgpu::TextureFormat::Rgba8UnormSrgb;
const CLEAR_COLOR: wgpu::Color = wgpu::Color { r: 1.0, g: 1.0, b: 1.0, a: 1.0 };

// Import shared GPU context
mod gpu;
use crate::gpu::{ctx, align_copy_bpr};

// ---------- Geometry & pipeline ----------

#[repr(C)]
#[derive(Clone, Copy, Pod, Zeroable)]
struct Vertex {
    pos: [f32; 2],
    color: [f32; 3],
}

fn triangle_geometry(device: &wgpu::Device) -> (wgpu::Buffer, wgpu::Buffer, u32) {
    let verts: &[Vertex] = &[
        Vertex { pos: [-0.8, -0.8], color: [1.0, 0.2, 0.2] },
        Vertex { pos: [ 0.8, -0.8], color: [0.2, 1.0, 0.2] },
        Vertex { pos: [ 0.0,  0.8], color: [0.2, 0.2, 1.0] },
    ];
    let indices: &[u16] = &[0, 1, 2];

    let v_usage = wgpu::BufferUsages::VERTEX;
    let vbuf = device.create_buffer_init(&wgpu::util::BufferInitDescriptor {
        label: Some("triangle-vertices"),
        contents: bytemuck::cast_slice(verts),
        usage: v_usage,
    });
    
    let i_usage = wgpu::BufferUsages::INDEX;
    let ibuf = device.create_buffer_init(&wgpu::util::BufferInitDescriptor {
        label: Some("triangle-indices"),
        contents: bytemuck::cast_slice(indices),
        usage: i_usage,
    });
    
    // Track geometry buffer allocations (not host-visible)
    let tracker = global_tracker();
    tracker.track_buffer_allocation(
        (std::mem::size_of::<Vertex>() * verts.len()) as u64, 
        is_host_visible_usage(v_usage)
    );
    tracker.track_buffer_allocation(
        (std::mem::size_of::<u16>() * indices.len()) as u64,
        is_host_visible_usage(i_usage)
    );
    (vbuf, ibuf, indices.len() as u32)
}

fn create_pipeline(device: &wgpu::Device, format: wgpu::TextureFormat) -> wgpu::RenderPipeline {
    let shader = device.create_shader_module(wgpu::ShaderModuleDescriptor {
        label: Some("triangle-shader"),
        source: wgpu::ShaderSource::Wgsl(include_str!("shaders/triangle.wgsl").into()),
    });

    let layout = device.create_pipeline_layout(&wgpu::PipelineLayoutDescriptor {
        label: Some("triangle-pipeline-layout"),
        bind_group_layouts: &[],
        push_constant_ranges: &[],
    });

    device.create_render_pipeline(&wgpu::RenderPipelineDescriptor {
        label: Some("triangle-pipeline"),
        layout: Some(&layout),
        vertex: wgpu::VertexState {
            module: &shader,
            entry_point: "vs_main",
            buffers: &[wgpu::VertexBufferLayout {
                array_stride: std::mem::size_of::<Vertex>() as u64,
                step_mode: wgpu::VertexStepMode::Vertex,
                attributes: &wgpu::vertex_attr_array![0 => Float32x2, 1 => Float32x3],
            }],
        },
        primitive: wgpu::PrimitiveState {
            topology: wgpu::PrimitiveTopology::TriangleList,
            strip_index_format: None,
            front_face: wgpu::FrontFace::Ccw,
            cull_mode: Some(wgpu::Face::Back),
            ..Default::default()
        },
        depth_stencil: None,
        multisample: wgpu::MultisampleState {
            count: 1,
            mask: !0,
            alpha_to_coverage_enabled: false,
        },
        fragment: Some(wgpu::FragmentState {
            module: &shader,
            entry_point: "fs_main",
            targets: &[Some(wgpu::ColorTargetState {
                format,
                blend: None,
                write_mask: wgpu::ColorWrites::ALL,
            })],
        }),
        multiview: None,
    })
}

// ---------- Off-screen creation & readback ----------

fn create_offscreen(device: &wgpu::Device, width: u32, height: u32, format: wgpu::TextureFormat) -> (wgpu::Texture, wgpu::TextureView) {
    let texture = device.create_texture(&wgpu::TextureDescriptor {
        label: Some("offscreen-color"),
        size: wgpu::Extent3d { width, height, depth_or_array_layers: 1 },
        mip_level_count: 1,
        sample_count: 1,
        dimension: wgpu::TextureDimension::D2,
        format,
        usage: wgpu::TextureUsages::RENDER_ATTACHMENT | wgpu::TextureUsages::COPY_SRC,
        view_formats: &[],
    });
    
    // Track offscreen texture allocation
    let tracker = global_tracker();
    tracker.track_texture_allocation(width, height, format);
    
    let view = texture.create_view(&wgpu::TextureViewDescriptor::default());
    (texture, view)
}


fn copy_texture_to_rgba_unpadded(
    device: &wgpu::Device,
    queue: &wgpu::Queue,
    src_tex: &wgpu::Texture,
    readback_buf: &wgpu::Buffer,
    width: u32,
    height: u32,
) -> Vec<u8> {
    let row_bytes = width * 4;
    let padded_bpr = align_copy_bpr(row_bytes);

    let mut encoder = device.create_command_encoder(&wgpu::CommandEncoderDescriptor {
        label: Some("copy-encoder"),
    });

    let copy_src = wgpu::ImageCopyTexture {
        texture: src_tex,
        mip_level: 0,
        origin: wgpu::Origin3d::ZERO,
        aspect: wgpu::TextureAspect::All,
    };
    let copy_dst = wgpu::ImageCopyBuffer {
        buffer: readback_buf,
        layout: wgpu::ImageDataLayout {
            offset: 0,
            bytes_per_row: Some(NonZeroU32::new(padded_bpr).unwrap().into()),
            rows_per_image: Some(NonZeroU32::new(height).unwrap().into()),
        },
    };
    let extent = wgpu::Extent3d { width, height, depth_or_array_layers: 1 };
    encoder.copy_texture_to_buffer(copy_src, copy_dst, extent);
    queue.submit([encoder.finish()]);
    device.poll(wgpu::Maintain::Wait);

    let slice = readback_buf.slice(..);
    let (tx, rx) = std::sync::mpsc::channel();
    slice.map_async(wgpu::MapMode::Read, move |res| { let _ = tx.send(res); });
    device.poll(wgpu::Maintain::Wait);
    rx.recv().expect("map_async channel closed").expect("MapAsync failed");

    let data = slice.get_mapped_range();

    let mut out = vec![0u8; (row_bytes * height) as usize];
    let src_stride = padded_bpr as usize;
    let dst_stride = row_bytes as usize;
    for y in 0..(height as usize) {
        let src_off = y * src_stride;
        let dst_off = y * dst_stride;
        out[dst_off..dst_off + dst_stride].copy_from_slice(&data[src_off..src_off + dst_stride]);
    }

    drop(data);
    readback_buf.unmap();
    out
}

// ---------- Python class ----------

#[pyclass]
pub struct Renderer {
    width: u32,
    height: u32,
    color_tex: wgpu::Texture,
    color_view: wgpu::TextureView,
    readback_buf: wgpu::Buffer,
    readback_size: u64,
    pipeline: wgpu::RenderPipeline,
    vbuf: wgpu::Buffer,
    ibuf: wgpu::Buffer,
    icount: u32,
    terrain: Option<TerrainData>,
    terrain_meta: renderer::TerrainMeta,
    height_tex: Option<wgpu::Texture>,
    height_view: Option<wgpu::TextureView>,
    height_sampler: Option<wgpu::Sampler>,
    // T22-BEGIN:sun-and-exposure
    #[cfg(feature = "terrain_spike")]
    globals: terrain::Globals,
    #[cfg(feature = "terrain_spike")]
    globals_dirty: bool,
    // T22-END:sun-and-exposure
    // Debug field for zero-copy testing (test-only, always available for PyO3)
    debug_last_height_src_ptr: usize,
}

#[pymethods]
impl Renderer {
    #[new]
    #[pyo3(text_signature = "(width, height)")]
    /// Create a headless renderer.
    pub fn new(width: u32, height: u32) -> Self {
        let g = ctx();
        let pipeline = create_pipeline(&g.device, TEXTURE_FORMAT);
        let (vbuf, ibuf, icount) = triangle_geometry(&g.device);
        let (color_tex, color_view) = create_offscreen(&g.device, width, height, TEXTURE_FORMAT);
        let usage = wgpu::BufferUsages::COPY_DST | wgpu::BufferUsages::MAP_READ;
        let readback_buf = g.device.create_buffer(&wgpu::BufferDescriptor {
            label: Some("readback-buffer"),
            size: 4,
            usage,
            mapped_at_creation: false,
        });
        
<<<<<<< HEAD
        // Register initial readback buffer allocation
        let registry = crate::core::memory_tracker::global_tracker();
        registry.track_buffer_allocation(4, true); // host-visible
=======
        // Track initial readback buffer allocation (host-visible) and set budget
        let tracker = global_tracker();
        tracker.set_budget_limit(512 * 1024 * 1024); // 512 MiB limit
        tracker.track_buffer_allocation(4, is_host_visible_usage(usage));
>>>>>>> 7941a9d6

        Self {
            width, height,
            color_tex, color_view,
            readback_buf, readback_size: 4,
            pipeline, vbuf, ibuf, icount,
            terrain: None,
            terrain_meta: renderer::TerrainMeta::default(),
            height_tex: None,
            height_view: None,
            height_sampler: None,
            // T22-BEGIN:sun-and-exposure
            #[cfg(feature = "terrain_spike")]
            globals: terrain::Globals::default(),
            #[cfg(feature = "terrain_spike")]
            globals_dirty: true,
            // T22-END:sun-and-exposure
            // Debug field for zero-copy testing (test-only, always available for PyO3)
            debug_last_height_src_ptr: 0,
        }
    }

    #[pyo3(text_signature = "($self)")]
    pub fn info(&self) -> PyResult<String> {
        Ok(format!("Renderer {}x{}, format={:?}", self.width, self.height, TEXTURE_FORMAT))
    }

    #[pyo3(text_signature = "($self)")]
    pub fn render_triangle_rgba<'py>(&mut self, py: Python<'py>) -> PyResult<Bound<'py, PyArray3<u8>>> {
        let g = ctx();
        self.render_into_offscreen(g)?;

        let need = (align_copy_bpr(self.width * 4) as u64) * (self.height as u64);
        if need > self.readback_size {
<<<<<<< HEAD
            // Check budget before allocation
            let registry = crate::core::memory_tracker::global_tracker();
            registry.check_budget(need).map_err(|e| RenderError::device(e))?;
            
            // Free old buffer allocation
            if self.readback_size > 0 {
                registry.free_buffer_allocation(self.readback_size, true); // host-visible
            }
            
=======
            // Check budget before allocating larger readback buffer
            let tracker = global_tracker();
            if let Err(e) = tracker.check_budget_limits(need - self.readback_size) {
                return Err(pyo3::exceptions::PyRuntimeError::new_err(format!("{}", e)));
            }
            
            // Free the old readback buffer from tracking
            if self.readback_size > 0 {
                tracker.free_buffer_allocation(self.readback_size, true);
            }
            
            let usage = wgpu::BufferUsages::COPY_DST | wgpu::BufferUsages::MAP_READ;
>>>>>>> 7941a9d6
            self.readback_buf = g.device.create_buffer(&wgpu::BufferDescriptor {
                label: Some("readback-buffer"),
                size: need,
                usage,
                mapped_at_creation: false,
            });
            
<<<<<<< HEAD
            // Register new allocation
            registry.track_buffer_allocation(need, true); // host-visible
=======
            // Track memory allocation (readback buffers are host-visible)
            tracker.track_buffer_allocation(need, is_host_visible_usage(usage));
            
>>>>>>> 7941a9d6
            self.readback_size = need;
        }

        let pixels = copy_texture_to_rgba_unpadded(
            &g.device, &g.queue, &self.color_tex, &self.readback_buf, self.width, self.height);

        let arr3 = Array3::from_shape_vec(
            (self.height as usize, self.width as usize, 4), pixels
        ).map_err(|e| RenderError::render(e.to_string()))?;
        Ok(arr3.into_pyarray_bound(py))
    }

    /// Render the demo triangle to a PNG on disk.
    ///
    /// Parameters
    /// ----------
    /// path : str | os.PathLike
    ///     Destination file path for the PNG image.
    #[pyo3(text_signature = "($self, path)")]
    pub fn render_triangle_png(&mut self, path: PathBuf) -> PyResult<()> {
        let g = ctx();
        self.render_into_offscreen(g)?;

        let need = (align_copy_bpr(self.width * 4) as u64) * (self.height as u64);
        if need > self.readback_size {
<<<<<<< HEAD
            // Check budget before allocation
            let registry = crate::core::memory_tracker::global_tracker();
            registry.check_budget(need).map_err(|e| RenderError::device(e))?;
            
            // Free old buffer allocation
            if self.readback_size > 0 {
                registry.free_buffer_allocation(self.readback_size, true); // host-visible
            }
            
=======
            // Free the old allocation before tracking the new one
            if self.readback_size > 0 {
                let tracker = global_tracker();
                tracker.free_buffer_allocation(self.readback_size, true);
            }
            
            let usage = wgpu::BufferUsages::COPY_DST | wgpu::BufferUsages::MAP_READ;
>>>>>>> 7941a9d6
            self.readback_buf = g.device.create_buffer(&wgpu::BufferDescriptor {
                label: Some("readback-buffer"),
                size: need,
                usage,
                mapped_at_creation: false,
            });
            
<<<<<<< HEAD
            // Register new allocation
            registry.track_buffer_allocation(need, true); // host-visible
=======
            // Track memory allocation (readback buffers are host-visible)
            let tracker = global_tracker();
            tracker.track_buffer_allocation(need, is_host_visible_usage(usage));
            
>>>>>>> 7941a9d6
            self.readback_size = need;
        }

        let pixels = copy_texture_to_rgba_unpadded(
            &g.device, &g.queue, &self.color_tex, &self.readback_buf, self.width, self.height);

        let img: ImageBuffer<image::Rgba<u8>, _> = ImageBuffer::from_raw(self.width, self.height, pixels)
            .ok_or_else(|| RenderError::readback("ImageBuffer::from_raw failed"))?;
        img.save(&path).map_err(|e| RenderError::io(e.to_string()))?;
        Ok(())
    }

    #[pyo3(text_signature = "($self, heightmap, spacing, exaggeration=1.0, *, colormap='viridis')")]
    pub fn add_terrain(
        &mut self,
        heightmap: &PyAny,
        spacing: (f32, f32),
        exaggeration: f32,
        colormap: String,
    ) -> pyo3::PyResult<()> {
        if spacing.0 <= 0.0 || spacing.1 <= 0.0 {
            return Err(RenderError::upload("spacing components must be > 0").into());
        }
        if exaggeration <= 0.0 {
            return Err(RenderError::upload("exaggeration must be > 0").into());
        }

        let as_f32: Result<(Vec<f32>, usize, usize), pyo3::PyErr> = (|| {
            let arr32: &PyArray2<f32> = heightmap.downcast()?;
            let ro32: PyReadonlyArray2<f32> = arr32.readonly();

            if !ro32.is_c_contiguous() {
                return Err(pyo3::exceptions::PyRuntimeError::new_err("heightmap must be C-contiguous (row-major)"));
            }
            
            // Capture source pointer for zero-copy validation (float32 path)
            self.debug_last_height_src_ptr = ro32.as_array().as_ptr() as usize;
            let view = ro32.as_array();
            let (h, w) = (view.shape()[0], view.shape()[1]);
            
            // Store pointer for zero-copy validation
            self.debug_last_height_src_ptr = view.as_ptr() as usize;
            
            let mut v = Vec::with_capacity(h * w);
            for val in view.iter() {
                v.push(*val * exaggeration);
            }
            Ok((v, w, h))
        })();

        let (heights, width, height) = match as_f32 {
            Ok(ok) => ok,
            Err(_) => {
                let arr64: &PyArray2<f64> = heightmap
                    .downcast()
                    .map_err(|_| pyo3::exceptions::PyRuntimeError::new_err(
                        "heightmap must be a 2-D NumPy array of dtype float32 or float64"
                    ))?;
                let ro64: PyReadonlyArray2<f64> = arr64.readonly();

                if !ro64.is_c_contiguous() {
                    return Err(pyo3::exceptions::PyRuntimeError::new_err("heightmap must be C-contiguous (row-major)"));
                }
                let view = ro64.as_array();
                let (h, w) = (view.shape()[0], view.shape()[1]);
                
                // Store pointer for zero-copy validation (even though this path involves conversion)
                self.debug_last_height_src_ptr = view.as_ptr() as usize;
                
                let mut v = Vec::with_capacity(h * w);
                for val in view.iter() {
                    v.push((*val as f32) * exaggeration);
                }
                (v, w, h)
            }
        };

        if width == 0 || height == 0 {
            return Err(pyo3::exceptions::PyRuntimeError::new_err("heightmap cannot be empty"));
        }

        // Compute height range for colormap normalization using terrain_stats
        // T02-BEGIN:invoke-dem-range
        self.terrain_meta.compute_and_store_h_range(&heights);
        // T02-END:invoke-dem-range
        
        // Validate colormap parameter via central SUPPORTED list
        // T33-BEGIN:colormap-validation
        {
            use crate::colormap::SUPPORTED;
            if !SUPPORTED.contains(&colormap.as_str()) {
                return Err(pyo3::exceptions::PyRuntimeError::new_err(
                    format!("Unknown colormap '{}'. Supported: {}", colormap, SUPPORTED.join(", "))
                ));
            }
        }
        // T33-END:colormap-validation

        self.terrain = Some(TerrainData {
            width: width as u32,
            height: height as u32,
            spacing,
            exaggeration,
            colormap,
            heights,
        });

        Ok(())
    }

    #[pyo3(text_signature = "($self)")]
    pub fn terrain_stats(&self) -> pyo3::PyResult<(f32, f32, f32, f32)> {
        let terr = self.terrain.as_ref()
            .ok_or_else(|| pyo3::exceptions::PyRuntimeError::new_err("no terrain uploaded; call add_terrain() first"))?;
        let stats = dem_stats_from_slice(&terr.heights);
        Ok((stats.min, stats.max, stats.mean, stats.std))
    }

    /// Override the height normalization range used for color & lighting.
    /// Raises `ValueError` if `min >= max`.
    // T02-BEGIN:set-height-range-python
    #[pyo3(text_signature = "($self, min, max)")]
    pub fn set_height_range(&mut self, min: f32, max: f32) -> pyo3::PyResult<()> {
        self.terrain_meta.set_height_range(min, max)
    }
    // T02-END:set-height-range-python

    // T22-BEGIN:sun-and-exposure
    #[cfg(feature = "terrain_spike")]
    /// Set sun by spherical angles (degrees).
    /// Basis: Y-up, right-handed; azimuth=0° along +X (CCW toward +Z), elevation=0° on horizon.
    fn set_sun_dir_spherical(&mut self, elevation_deg: f32, azimuth_deg: f32) {
        #[inline] fn deg(x: f32) -> f32 { x * std::f32::consts::PI / 180.0 }
        let el = deg(elevation_deg);
        let az = deg(azimuth_deg);
        let (se, ce) = (el.sin(), el.cos());
        let (sa, ca) = (az.sin(), az.cos());
        let dir = glam::Vec3::new(ce * ca, se, ce * sa).normalize_or_zero();
        self.globals.sun_dir = dir;
        self.globals_dirty = true;
    }

    #[cfg(feature = "terrain_spike")]
    #[pyo3(text_signature = "($self, elevation_deg, azimuth_deg)")]
    fn set_sun(&mut self, elevation_deg: f32, azimuth_deg: f32) -> PyResult<()> {
        if !elevation_deg.is_finite() || !azimuth_deg.is_finite() {
            return Err(pyo3::exceptions::PyValueError::new_err("angles must be finite"));
        }
        self.set_sun_dir_spherical(elevation_deg, azimuth_deg);
        Ok(())
    }

    #[cfg(feature = "terrain_spike")]
    #[pyo3(text_signature = "($self, exposure)")]
    fn set_exposure(&mut self, exposure: f32) -> PyResult<()> {
        if !exposure.is_finite() || exposure <= 0.0 {
            return Err(pyo3::exceptions::PyValueError::new_err("exposure must be > 0"));
        }
        self.globals.exposure = exposure;
        self.globals_dirty = true;
        Ok(())
    }
    // T22-END:sun-and-exposure

    /// Report device capabilities and diagnostics
    ///
    /// Returns a dictionary with device information including:
    /// - backend: Backend type (vulkan, dx12, metal, gl)
    /// - adapter_name: GPU adapter name
    /// - device_name: Device name  
    /// - max_texture_dimension_2d: Maximum 2D texture size
    /// - max_buffer_size: Maximum buffer size
    /// - msaa_supported: Whether MSAA is supported
    /// - max_samples: Maximum MSAA sample count
    /// - device_type: Device type (integrated, discrete, etc.)
    #[pyo3(text_signature = "($self)")]
    pub fn report_device(&self, py: Python<'_>) -> PyResult<Py<pyo3::types::PyDict>> {
        let caps = crate::device_caps::DeviceCaps::from_current_device()?;
        caps.to_py_dict(py)
    }

    #[pyo3(text_signature = "($self, mode, range=None, eps=1e-8)")]
    pub fn normalize_terrain(&mut self, mode: &str, range: Option<(f32, f32)>, eps: Option<f32>) -> pyo3::PyResult<()> {
        let terr = self.terrain.as_mut()
            .ok_or_else(|| pyo3::exceptions::PyRuntimeError::new_err("no terrain uploaded; call add_terrain() first"))?;

        let mode = match mode.to_lowercase().as_str() {
            "minmax" => NormalizeMode::MinMax,
            "zscore" => NormalizeMode::ZScore,
            _ => return Err(pyo3::exceptions::PyRuntimeError::new_err("mode must be 'minmax' or 'zscore'")),
        };
        let eps = eps.unwrap_or(1e-8_f32);
        let range = range.unwrap_or((0.0, 1.0));

        let stats = dem_stats_from_slice(&terr.heights);
        normalize_in_place(&mut terr.heights, mode, eps, range, &stats);
        Ok(())
    }

    #[pyo3(text_signature = "($self)")]
    pub fn upload_height_r32f(&mut self) -> pyo3::PyResult<()> {
        let g = ctx();

        let terr = self.terrain.as_ref()
            .ok_or_else(|| pyo3::exceptions::PyRuntimeError::new_err("no terrain uploaded; call add_terrain() first"))?;
            
        // Check budget before allocating height texture
        let tracker = global_tracker();
        let texture_bytes = (terr.width as u64) * (terr.height as u64) * 4; // R32Float = 4 bytes per pixel
        if let Err(e) = tracker.check_budget_limits(0) { // Check current budget state
            return Err(pyo3::exceptions::PyRuntimeError::new_err(format!("{}", e)));
        }

        let width = terr.width;
        let height = terr.height;
        if width == 0 || height == 0 {
            return Err(pyo3::exceptions::PyRuntimeError::new_err("terrain dimensions are zero"));
        }

        let tex = g.device.create_texture(&wgpu::TextureDescriptor {
            label: Some("terrain-height-r32f"),
            size: wgpu::Extent3d { width, height, depth_or_array_layers: 1 },
            mip_level_count: 1,
            sample_count: 1,
            dimension: wgpu::TextureDimension::D2,
            format: wgpu::TextureFormat::R32Float,
            usage: wgpu::TextureUsages::TEXTURE_BINDING | wgpu::TextureUsages::COPY_DST | wgpu::TextureUsages::COPY_SRC,
            view_formats: &[],
        });
        
        // Track height texture allocation
        let tracker = global_tracker();
        tracker.track_texture_allocation(width, height, wgpu::TextureFormat::R32Float);
        let view = tex.create_view(&wgpu::TextureViewDescriptor::default());
        let samp = g.device.create_sampler(&wgpu::SamplerDescriptor {
            label: Some("terrain-height-sampler"),
            address_mode_u: wgpu::AddressMode::ClampToEdge,
            address_mode_v: wgpu::AddressMode::ClampToEdge,
            address_mode_w: wgpu::AddressMode::ClampToEdge,
            mag_filter: wgpu::FilterMode::Nearest,
            min_filter: wgpu::FilterMode::Nearest,
            mipmap_filter: wgpu::FilterMode::Nearest,
            ..Default::default()
        });

        // Build temporary padded upload buffer for 256-byte row alignment
        let row_bytes = width * 4;
        let padded_bpr = align_copy_bpr(row_bytes);
        
        // Create padded buffer
        let padded_data = {
            let mut data = vec![0u8; (padded_bpr * height) as usize];
            let input_data = bytemuck::cast_slice::<f32, u8>(&terr.heights);
            
            for y in 0..height {
                let src_offset = (y * row_bytes) as usize;
                let dst_offset = (y * padded_bpr) as usize;
                let src_end = src_offset + row_bytes as usize;
                let dst_end = dst_offset + row_bytes as usize;
                
                data[dst_offset..dst_end].copy_from_slice(&input_data[src_offset..src_end]);
            }
            data
        };

        g.queue.write_texture(
            wgpu::ImageCopyTexture {
                texture: &tex,
                mip_level: 0,
                origin: wgpu::Origin3d::ZERO,
                aspect: wgpu::TextureAspect::All,
            },
            &padded_data,
            wgpu::ImageDataLayout {
                offset: 0,
                bytes_per_row: Some(NonZeroU32::new(padded_bpr).unwrap().into()),
                rows_per_image: Some(NonZeroU32::new(height).unwrap().into()),
            },
            wgpu::Extent3d { width, height, depth_or_array_layers: 1 },
        );
        g.device.poll(wgpu::Maintain::Wait);

        self.height_tex = Some(tex);
        self.height_view = Some(view);
        self.height_sampler = Some(samp);
        Ok(())
    }

    #[pyo3(text_signature = "($self, x, y, w, h)")]
    pub fn debug_read_height_patch<'py>(&mut self, py: Python<'py>, x: u32, y: u32, w: u32, h: u32)
        -> pyo3::PyResult<Bound<'py, PyArray2<f32>>> {
        if w == 0 || h == 0 {
            return Err(pyo3::exceptions::PyRuntimeError::new_err("patch dimensions must be > 0"));
        }

        if self.height_tex.is_none() {
            let zeros = vec![0f32; (w * h) as usize];
            let rows: Vec<Vec<f32>> = zeros
                .chunks_exact(w as usize)
                .map(|row| row.to_vec())
                .collect();
            let out = numpy::PyArray2::<f32>::from_vec2_bound(py, &rows)?;
            return Ok(out);
        }

        let g = ctx();
        let tex = self.height_tex.as_ref().unwrap();
        let tex_size = tex.size();
        if x + w > tex_size.width {
            return Err(pyo3::exceptions::PyRuntimeError::new_err(format!(
                "requested patch exceeds texture bounds in x: x+w ({}) > width ({})",
                x + w, tex_size.width
            )));
        }
        if y + h > tex_size.height {
            return Err(pyo3::exceptions::PyRuntimeError::new_err(format!(
                "requested patch exceeds texture bounds in y: y+h ({}) > height ({})",
                y + h, tex_size.height
            )));
        }

        let row_bytes = (w * 4) as u32;
        let padded_bpr = align_copy_bpr(row_bytes);
        let buf_size = padded_bpr as u64 * h as u64;
        let usage = wgpu::BufferUsages::COPY_DST | wgpu::BufferUsages::MAP_READ;
        let readback = g.device.create_buffer(&wgpu::BufferDescriptor {
            label: Some("height-patch-readback"),
            size: buf_size,
            usage,
            mapped_at_creation: false,
        });
        
        // Track readback buffer allocation (host-visible)
        let tracker = global_tracker();
        tracker.track_buffer_allocation(buf_size, is_host_visible_usage(usage));

        let mut encoder = g.device.create_command_encoder(&wgpu::CommandEncoderDescriptor {
            label: Some("height-patch-encoder"),
        });

        encoder.copy_texture_to_buffer(
            wgpu::ImageCopyTexture {
                texture: tex,
                mip_level: 0,
                origin: wgpu::Origin3d { x, y, z: 0 },
                aspect: wgpu::TextureAspect::All,
            },
            wgpu::ImageCopyBuffer {
                buffer: &readback,
                layout: wgpu::ImageDataLayout {
                    offset: 0,
                    bytes_per_row: Some(NonZeroU32::new(padded_bpr).unwrap().into()),
                    rows_per_image: Some(NonZeroU32::new(h).unwrap().into()),
                },
            },
            wgpu::Extent3d { width: w, height: h, depth_or_array_layers: 1 },
        );

        g.queue.submit([encoder.finish()]);
        g.device.poll(wgpu::Maintain::Wait);

        let slice = readback.slice(..);
        let (tx, rx) = std::sync::mpsc::channel();
        slice.map_async(wgpu::MapMode::Read, move |res| { let _ = tx.send(res); });
        g.device.poll(wgpu::Maintain::Wait);
        rx.recv().expect("map_async channel closed").expect("MapAsync failed");
        let data = slice.get_mapped_range();

        let mut out = vec![0u8; (row_bytes * h) as usize];
        let src_stride = padded_bpr as usize;
        let dst_stride = row_bytes as usize;
        for j in 0..(h as usize) {
            let s = j * src_stride;
            let d = j * dst_stride;
            out[d..d + dst_stride].copy_from_slice(&data[s..s + dst_stride]);
        }
        drop(data);
        readback.unmap();
        
        // Free temporary readback buffer allocation
        tracker.free_buffer_allocation(buf_size, true);

        let floats: &[f32] = bytemuck::cast_slice(&out);
        let rows: Vec<Vec<f32>> = floats
            .chunks_exact(w as usize)
            .map(|row| row.to_vec())
            .collect();
        let arr = numpy::PyArray2::<f32>::from_vec2_bound(py, &rows)?;
        Ok(arr)
    }

    #[pyo3(text_signature = "($self)")]
    pub fn read_full_height_texture<'py>(&mut self, py: Python<'py>)
        -> pyo3::PyResult<Bound<'py, PyArray2<f32>>> {
        let terr = self.terrain.as_ref()
            .ok_or_else(|| pyo3::exceptions::PyRuntimeError::new_err("no terrain uploaded; call add_terrain() first"))?;

        if self.height_tex.is_none() {
            return Err(pyo3::exceptions::PyRuntimeError::new_err("no height texture uploaded; call upload_height_r32f() first"));
        }

        let width = terr.width;
        let height = terr.height;
        self.debug_read_height_patch(py, 0, 0, width, height)
    }
    
<<<<<<< HEAD
    // Test-only hooks for zero-copy validation
    
    #[pyo3(text_signature = "($self)")]
    pub fn render_triangle_rgba_with_ptr<'py>(&mut self, py: Python<'py>) -> PyResult<(Bound<'py, PyArray3<u8>>, usize)> {
        let g = ctx();
        self.render_into_offscreen(g)?;

        let need = (align_copy_bpr(self.width * 4) as u64) * (self.height as u64);
        if need > self.readback_size {
            // Check budget before allocation
            let registry = crate::core::memory_tracker::global_tracker();
            registry.check_budget(need).map_err(|e| RenderError::device(e))?;
            
            // Free old buffer allocation
            if self.readback_size > 0 {
                registry.free_buffer_allocation(self.readback_size, true); // host-visible
            }
            
            self.readback_buf = g.device.create_buffer(&wgpu::BufferDescriptor {
                label: Some("readback-buffer"),
                size: need,
                usage: wgpu::BufferUsages::COPY_DST | wgpu::BufferUsages::MAP_READ,
                mapped_at_creation: false,
            });
            
            // Register new allocation
            registry.track_buffer_allocation(need, true); // host-visible
            self.readback_size = need;
        }

        let pixels = copy_texture_to_rgba_unpadded(
            &g.device, &g.queue, &self.color_tex, &self.readback_buf, self.width, self.height);

        let arr3 = Array3::from_shape_vec(
            (self.height as usize, self.width as usize, 4), pixels
        ).map_err(|e| RenderError::render(e.to_string()))?;
        
        // Get the data pointer from the ndarray before converting to PyArray
        let data_ptr = arr3.as_ptr() as usize;
        let py_array = arr3.into_pyarray_bound(py);
        
        Ok((py_array, data_ptr))
=======
    #[pyo3(text_signature = "($self)")]
    pub fn get_memory_metrics(&self, py: Python<'_>) -> PyResult<PyObject> {
        let tracker = global_tracker();
        let metrics = tracker.get_metrics();
        
        let dict = PyDict::new_bound(py);
        dict.set_item("buffer_count", metrics.buffer_count)?;
        dict.set_item("texture_count", metrics.texture_count)?;
        dict.set_item("buffer_bytes", metrics.buffer_bytes)?;
        dict.set_item("texture_bytes", metrics.texture_bytes)?;
        dict.set_item("host_visible_bytes", metrics.host_visible_bytes)?;
        dict.set_item("total_bytes", metrics.total_bytes())?;
        dict.set_item("limit_bytes", metrics.limit_bytes)?;
        dict.set_item("within_budget", metrics.within_budget)?;
        dict.set_item("utilization_ratio", metrics.utilization_ratio())?;
        
        Ok(dict.into_any().unbind())
    }
    
    // Test-only hooks for zero-copy validation (always available for PyO3)
    #[pyo3(text_signature = "($self)")]
    pub fn render_triangle_rgba_with_ptr<'py>(&mut self, py: Python<'py>) -> PyResult<(Bound<'py, PyArray3<u8>>, usize)> {
        let rgba_array = self.render_triangle_rgba(py)?;
        let ptr = unsafe { rgba_array.as_array().as_ptr() } as usize;
        Ok((rgba_array, ptr))
>>>>>>> 7941a9d6
    }
    
    #[pyo3(text_signature = "($self)")]
    pub fn debug_last_height_src_ptr(&self) -> usize {
        self.debug_last_height_src_ptr
    }
}

impl Renderer {
    fn render_into_offscreen(&mut self, g: &crate::gpu::GpuContext) -> PyResult<()> {
        let size = self.color_tex.size();
        if size.width != self.width || size.height != self.height || self.color_tex.format() != TEXTURE_FORMAT {
            let (tex, view) = create_offscreen(&g.device, self.width, self.height, TEXTURE_FORMAT);
            self.color_tex = tex;
            self.color_view = view;
        }

        let mut encoder = g.device.create_command_encoder(&wgpu::CommandEncoderDescriptor {
            label: Some("render-encoder"),
        });
        {
            let mut rpass = encoder.begin_render_pass(&wgpu::RenderPassDescriptor {
                label: Some("triangle-pass"),
                color_attachments: &[Some(wgpu::RenderPassColorAttachment {
                    view: &self.color_view,
                    resolve_target: None,
                    ops: wgpu::Operations {
                        load: wgpu::LoadOp::Clear(CLEAR_COLOR),
                        store: wgpu::StoreOp::Store,
                    },
                })],
                depth_stencil_attachment: None,
                timestamp_writes: None,
                occlusion_query_set: None,
            });

            rpass.set_viewport(0.0, 0.0, self.width as f32, self.height as f32, 0.0, 1.0);
            rpass.set_scissor_rect(0, 0, self.width, self.height);
            rpass.set_pipeline(&self.pipeline);
            rpass.set_vertex_buffer(0, self.vbuf.slice(..));
            rpass.set_index_buffer(self.ibuf.slice(..), wgpu::IndexFormat::Uint16);
            rpass.draw_indexed(0..self.icount, 0, 0..1);
        }
        g.queue.submit([encoder.finish()]);
        Ok(())
    }
}

fn backend_str(b: wgpu::Backend) -> &'static str {
    match b {
        wgpu::Backend::Vulkan => "VULKAN",
        wgpu::Backend::Dx12 => "DX12",
        wgpu::Backend::Metal => "METAL",
        wgpu::Backend::Gl => "GL",
        wgpu::Backend::BrowserWebGpu => "WEBGPU",
        _ => "UNKNOWN",
    }
}
fn devtype_str(t: wgpu::DeviceType) -> &'static str {
    match t {
        wgpu::DeviceType::Other => "Other",
        wgpu::DeviceType::IntegratedGpu => "IntegratedGpu",
        wgpu::DeviceType::DiscreteGpu => "DiscreteGpu",
        wgpu::DeviceType::VirtualGpu => "VirtualGpu",
        wgpu::DeviceType::Cpu => "Cpu",
    }
}

#[pyfunction]
#[pyo3(text_signature = "()")]
fn enumerate_adapters(py: Python<'_>) -> PyResult<PyObject> {
    let instance = wgpu::Instance::new(wgpu::InstanceDescriptor {
        backends: wgpu::Backends::all(),
        ..Default::default()
    });

    let mut adapters: Vec<wgpu::Adapter> = instance.enumerate_adapters(wgpu::Backends::all());
    if adapters.is_empty() {
        if let Some(adapter) = pollster::block_on(instance.request_adapter(&wgpu::RequestAdapterOptions {
            power_preference: wgpu::PowerPreference::HighPerformance,
            compatible_surface: None,
            force_fallback_adapter: false,
        })) {
            adapters.push(adapter);
        }
    }

    let out = PyList::empty_bound(py);
    for ad in adapters {
        let info = ad.get_info();
        let d = PyDict::new_bound(py);
        d.set_item("name", info.name).ok();
        d.set_item("backend", backend_str(info.backend)).ok();
        d.set_item("device_type", devtype_str(info.device_type)).ok();
        d.set_item("vendor_id", info.vendor as u32).ok();
        d.set_item("device_id", info.device as u32).ok();
        d.set_item("features", format!("{:?}", ad.features())).ok();
        d.set_item("limits", format!("{:?}", ad.limits())).ok();
        out.append(d).ok();
    }
    Ok(out.into_any().unbind())
}

#[pyfunction]
#[pyo3(text_signature = "(backend=None)")]
fn device_probe(py: Python<'_>, backend: Option<String>) -> PyResult<PyObject> {
    use std::time::Instant;
    let b = backend.unwrap_or_else(|| "AUTO".to_string()).to_uppercase();

    let backends = match b.as_str() {
        "VULKAN" => wgpu::Backends::VULKAN,
        "DX12"   => wgpu::Backends::DX12,
        "METAL"  => wgpu::Backends::METAL,
        "GL"     => wgpu::Backends::GL,
        "AUTO" | _ => wgpu::Backends::all(),
    };

    let inst = wgpu::Instance::new(wgpu::InstanceDescriptor { backends, ..Default::default() });

    let dict = PyDict::new_bound(py);
    dict.set_item("backend_request", b.clone()).ok();

    let t0 = Instant::now();
    let adapter = pollster::block_on(inst.request_adapter(&wgpu::RequestAdapterOptions {
        power_preference: wgpu::PowerPreference::HighPerformance,
        compatible_surface: None,
        force_fallback_adapter: false,
    }));
    let adapter = match adapter {
        Some(a) => a,
        None => {
            dict.set_item("status", "unsupported").ok();
            dict.set_item("message", "No suitable GPU adapter").ok();
            dict.set_item("millis", t0.elapsed().as_secs_f64() * 1000.0).ok();
            return Ok(dict.into_any().unbind());
        }
    };

    let info = adapter.get_info();
    dict.set_item("adapter_name", info.name.clone()).ok();
    dict.set_item("backend", backend_str(info.backend)).ok();
    dict.set_item("device_type", devtype_str(info.device_type)).ok();
    dict.set_item("vendor_id", info.vendor as u32).ok();
    dict.set_item("device_id", info.device as u32).ok();
    dict.set_item("features", format!("{:?}", adapter.features())).ok();
    dict.set_item("limits", format!("{:?}", adapter.limits())).ok();

    let needed_features = wgpu::Features::empty();
    let limits = wgpu::Limits::downlevel_defaults();
    let (_device, _queue) = match pollster::block_on(adapter.request_device(
        &wgpu::DeviceDescriptor{
            required_features: needed_features,
            required_limits: limits,
            label: Some("diag-device"),
        },
        None,
    )) {
        Ok(pair) => pair,
        Err(e) => {
            dict.set_item("status", "error").ok();
            dict.set_item("message", format!("request_device failed: {}", e)).ok();
            dict.set_item("millis", t0.elapsed().as_secs_f64() * 1000.0).ok();
            return Ok(dict.into_any().unbind());
        }
    };

    dict.set_item("status", "ok").ok();
    dict.set_item("millis", t0.elapsed().as_secs_f64() * 1000.0).ok();
    Ok(dict.into_any().unbind())
}

// ---------- Python module ----------

// T33-BEGIN:lib-terrain-mod
pub mod terrain;
pub use terrain::pipeline::TerrainPipeline;
// T33-END:lib-terrain-mod
// T33-BEGIN:colormap-registry
pub mod colormap;
// T33-END:colormap-registry
pub mod camera;
// T41-BEGIN:scene-export
pub mod scene;
// T41-END:scene-export

// T2.1 Infrastructure re-exports for easy access
#[cfg(feature = "terrain_spike")]
pub use terrain::{TerrainUniforms, Globals};
// (re-exporting camera_utils/verify_t21_infrastructure is optional; omitted to avoid cfg/name drift)

// mod grid; // T11: disabled - grid_generate moved to terrain::mesh
mod terrain_stats;
mod renderer;

#[derive(Clone)]
struct TerrainData {
    width:  u32,
    height: u32,
    spacing: (f32, f32),
    exaggeration: f32,
    colormap: String,
    /// Row-major, length = width*height, units = heightmap * exaggeration
    heights: Vec<f32>,
}

#[derive(Debug, Clone)]
struct DemStats {
    min: f32,
    max: f32,
    mean: f32,
    std: f32,
}

#[derive(Debug, Clone)]
enum NormalizeMode {
    MinMax,
    ZScore,
}

impl NormalizeMode {
    fn from_str(s: &str) -> Result<Self, String> {
        match s.to_lowercase().as_str() {
            "minmax" => Ok(NormalizeMode::MinMax),
            "zscore" => Ok(NormalizeMode::ZScore),
            _ => Err(format!("Unknown normalization mode: {}", s)),
        }
    }
}

fn dem_stats_from_slice(heights: &[f32]) -> DemStats {
    if heights.is_empty() {
        return DemStats { min: 0.0, max: 0.0, mean: 0.0, std: 0.0 };
    }

    let mut min = heights[0];
    let mut max = heights[0];
    let mut sum = 0.0;

    for &h in heights {
        if h < min { min = h; }
        if h > max { max = h; }
        sum += h;
    }

    let mean = sum / heights.len() as f32;

    let mut variance_sum = 0.0;
    for &h in heights {
        let diff = h - mean;
        variance_sum += diff * diff;
    }

    let variance = variance_sum / heights.len() as f32;
    let std = variance.sqrt();

    DemStats { min, max, mean, std }
}

fn normalize_in_place(heights: &mut [f32], mode: NormalizeMode, eps: f32, range: (f32, f32), stats: &DemStats) {
    match mode {
        NormalizeMode::MinMax => {
            let (lo, hi) = range;
            let denom = (stats.max - stats.min).abs().max(eps);
            let scale = (hi - lo) / denom;
            for v in heights.iter_mut() {
                *v = (*v - stats.min) * scale + lo;
            }
        }
        NormalizeMode::ZScore => {
            let denom = stats.std.max(eps);
            for v in heights.iter_mut() {
                *v = (*v - stats.mean) / denom;
            }
        }
    }
}

#[pyfunction]
/// Load a PNG from disk and return a NumPy array of shape (H, W, 4), dtype=uint8 (RGBA).
///
/// Parameters
/// ----------
/// path : str | os.PathLike
///     Path to a PNG file.
///
/// Returns
/// -------
/// np.ndarray
///     (H, W, 4) uint8 array with raw sRGB bytes; alpha is 255 if image had no alpha.
#[pyo3(text_signature = "(path)")]
fn png_to_numpy(py: Python<'_>, path: PathBuf) -> PyResult<Bound<'_, PyArray3<u8>>> {
    let img = image::open(&path)
        .map_err(|e| pyo3::exceptions::PyRuntimeError::new_err(format!("failed to open PNG: {e}")))?;
    let rgba = img.to_rgba8();
    let (w, h) = rgba.dimensions();
    let vec = rgba.into_raw(); // RGBA row-major
    let arr3 = Array3::from_shape_vec((h as usize, w as usize, 4), vec)
        .map_err(|e| pyo3::exceptions::PyRuntimeError::new_err(e.to_string()))?;
    Ok(arr3.into_pyarray_bound(py))
}

#[pyfunction]
/// Save a NumPy array to PNG. Supports uint8 shapes:
///   * (H, W, 4): RGBA saved losslessly
///   * (H, W, 3): RGB saved as opaque PNG (implicit alpha=255 on load)
///   * (H, W):    Grayscale saved as 8-bit gray
///
/// Arrays must be C-contiguous; Fortran-order will raise a clear error.
///
/// Parameters
/// ----------
/// path : str | os.PathLike
/// array : np.ndarray
#[pyo3(text_signature = "(path, array)")]
fn numpy_to_png(_py: Python<'_>, path: PathBuf, array: &PyAny) -> PyResult<()> {
    // Accept uint8 C-contiguous arrays of shape (H,W), (H,W,3), or (H,W,4).
    use numpy::{PyReadonlyArray2, PyReadonlyArray3};
    // Handle 3-D arrays in one pass, then branch on channel count to avoid unreachable code.
    if let Ok(arr3) = array.downcast::<PyArray3<u8>>() {
        let ro: PyReadonlyArray3<u8> = arr3.readonly();
        if !ro.is_c_contiguous() {
            return Err(pyo3::exceptions::PyRuntimeError::new_err("array must be C-contiguous"));
        }
        let shape = ro.shape();
        if shape.len() != 3 {
            return Err(pyo3::exceptions::PyRuntimeError::new_err("expected 3-D array of shape (H,W,3) or (H,W,4)"));
        }
        let (h, w, c) = (shape[0], shape[1], shape[2]);
        let v = ro.as_slice().map_err(|_| pyo3::exceptions::PyRuntimeError::new_err("array not contiguous"))?;
        match c {
            4 => {
                let img = image::RgbaImage::from_raw(w as u32, h as u32, v.to_vec())
                    .ok_or_else(|| pyo3::exceptions::PyRuntimeError::new_err("invalid RGBA buffer"))?;
                img.save(&path).map_err(|e| pyo3::exceptions::PyRuntimeError::new_err(e.to_string()))?;
                return Ok(());
            }
            3 => {
                let img = image::RgbImage::from_raw(w as u32, h as u32, v.to_vec())
                    .ok_or_else(|| pyo3::exceptions::PyRuntimeError::new_err("invalid RGB buffer"))?;
                img.save(&path).map_err(|e| pyo3::exceptions::PyRuntimeError::new_err(e.to_string()))?;
                return Ok(());
            }
            _ => {
                return Err(pyo3::exceptions::PyRuntimeError::new_err("expected last dimension to be 3 (RGB) or 4 (RGBA)"));
            }
        }
    }
    // Try (H,W) u8 grayscale
    if let Ok(arr2) = array.downcast::<PyArray2<u8>>() {
        let ro: PyReadonlyArray2<u8> = arr2.readonly();
        if !ro.is_c_contiguous() {
            return Err(pyo3::exceptions::PyRuntimeError::new_err("array must be C-contiguous"));
        }
        let shape = ro.shape();
        if shape.len() != 2 {
            return Err(pyo3::exceptions::PyRuntimeError::new_err("expected 2-D array of shape (H,W) for grayscale"));
        }
        let (h, w) = (shape[0], shape[1]);
        let v = ro.as_slice().map_err(|_| pyo3::exceptions::PyRuntimeError::new_err("array not contiguous"))?;
        let img = image::GrayImage::from_raw(w as u32, h as u32, v.to_vec())
            .ok_or_else(|| pyo3::exceptions::PyRuntimeError::new_err("invalid Gray buffer"))?;
        img.save(&path).map_err(|e| pyo3::exceptions::PyRuntimeError::new_err(e.to_string()))?;
        return Ok(());
    }
    Err(pyo3::exceptions::PyRuntimeError::new_err("unsupported array; expected uint8 (H,W), (H,W,3) or (H,W,4)"))
}

#[pyfunction]
#[pyo3(text_signature = "(nx, nz, spacing=(1.0,1.0), origin='center')")]
fn grid_generate(py: Python<'_>, nx: u32, nz: u32, spacing: (f32, f32), origin: Option<String>)
    -> PyResult<(Bound<'_, PyArray2<f32>>, Bound<'_, PyArray2<f32>>, Bound<'_, PyArray1<u32>>)>
{
    terrain::mesh::grid_generate(py, nx, nz, spacing, origin)
}

/// Module-level convenience function for rendering a triangle to RGBA array
#[pyfunction]
#[pyo3(text_signature = "(width, height)")]
fn render_triangle_rgba<'py>(py: Python<'py>, width: u32, height: u32) -> PyResult<Bound<'py, PyArray3<u8>>> {
    let mut renderer = Renderer::new(width, height);
    renderer.render_triangle_rgba(py)
}

/// Module-level convenience function for rendering a triangle to PNG file
#[pyfunction]
#[pyo3(text_signature = "(path, width, height)")]
fn render_triangle_png(_py: Python<'_>, path: PathBuf, width: u32, height: u32) -> PyResult<()> {
    let mut renderer = Renderer::new(width, height);
    renderer.render_triangle_png(path)
}

#[allow(deprecated)]
#[pymodule]
fn _forge3d(_py: Python<'_>, m: &PyModule) -> PyResult<()> {
    m.add_class::<Renderer>()?;
    #[cfg(feature = "terrain_spike")]
    { m.add_class::<terrain::TerrainSpike>()?; }
    m.add_class::<scene::Scene>()?;
    m.add_function(wrap_pyfunction!(enumerate_adapters, m)?)?;
    m.add_function(wrap_pyfunction!(device_probe, m)?)?;
    m.add_function(wrap_pyfunction!(grid_generate, m)?)?;
    m.add_function(wrap_pyfunction!(render_triangle_rgba, m)?)?;
    m.add_function(wrap_pyfunction!(render_triangle_png, m)?)?;
    m.add_function(wrap_pyfunction!(png_to_numpy, m)?)?;
    m.add_function(wrap_pyfunction!(numpy_to_png, m)?)?;
    m.add_function(wrap_pyfunction!(colormap::colormap_supported, m)?)?;
    m.add_function(wrap_pyfunction!(camera::camera_look_at, m)?)?;
    m.add_function(wrap_pyfunction!(camera::camera_perspective, m)?)?;
    m.add_function(wrap_pyfunction!(camera::camera_view_proj, m)?)?;
    // Export package version for Python: forge3d._forge3d.__version__
    m.add("__version__", env!("CARGO_PKG_VERSION"))?;
    Ok(())
}<|MERGE_RESOLUTION|>--- conflicted
+++ resolved
@@ -13,11 +13,7 @@
 mod device_caps;
 
 // Import memory tracking
-<<<<<<< HEAD
 use crate::core::memory_tracker::global_tracker;
-=======
-use core::memory_tracker::{global_tracker, is_host_visible_usage};
->>>>>>> 7941a9d6
 
 use bytemuck::{Pod, Zeroable};
 use image::{ImageBuffer, GenericImageView};
@@ -258,16 +254,9 @@
             mapped_at_creation: false,
         });
         
-<<<<<<< HEAD
         // Register initial readback buffer allocation
         let registry = crate::core::memory_tracker::global_tracker();
         registry.track_buffer_allocation(4, true); // host-visible
-=======
-        // Track initial readback buffer allocation (host-visible) and set budget
-        let tracker = global_tracker();
-        tracker.set_budget_limit(512 * 1024 * 1024); // 512 MiB limit
-        tracker.track_buffer_allocation(4, is_host_visible_usage(usage));
->>>>>>> 7941a9d6
 
         Self {
             width, height,
@@ -302,7 +291,6 @@
 
         let need = (align_copy_bpr(self.width * 4) as u64) * (self.height as u64);
         if need > self.readback_size {
-<<<<<<< HEAD
             // Check budget before allocation
             let registry = crate::core::memory_tracker::global_tracker();
             registry.check_budget(need).map_err(|e| RenderError::device(e))?;
@@ -312,20 +300,6 @@
                 registry.free_buffer_allocation(self.readback_size, true); // host-visible
             }
             
-=======
-            // Check budget before allocating larger readback buffer
-            let tracker = global_tracker();
-            if let Err(e) = tracker.check_budget_limits(need - self.readback_size) {
-                return Err(pyo3::exceptions::PyRuntimeError::new_err(format!("{}", e)));
-            }
-            
-            // Free the old readback buffer from tracking
-            if self.readback_size > 0 {
-                tracker.free_buffer_allocation(self.readback_size, true);
-            }
-            
-            let usage = wgpu::BufferUsages::COPY_DST | wgpu::BufferUsages::MAP_READ;
->>>>>>> 7941a9d6
             self.readback_buf = g.device.create_buffer(&wgpu::BufferDescriptor {
                 label: Some("readback-buffer"),
                 size: need,
@@ -333,14 +307,8 @@
                 mapped_at_creation: false,
             });
             
-<<<<<<< HEAD
             // Register new allocation
             registry.track_buffer_allocation(need, true); // host-visible
-=======
-            // Track memory allocation (readback buffers are host-visible)
-            tracker.track_buffer_allocation(need, is_host_visible_usage(usage));
-            
->>>>>>> 7941a9d6
             self.readback_size = need;
         }
 
@@ -366,7 +334,6 @@
 
         let need = (align_copy_bpr(self.width * 4) as u64) * (self.height as u64);
         if need > self.readback_size {
-<<<<<<< HEAD
             // Check budget before allocation
             let registry = crate::core::memory_tracker::global_tracker();
             registry.check_budget(need).map_err(|e| RenderError::device(e))?;
@@ -376,15 +343,6 @@
                 registry.free_buffer_allocation(self.readback_size, true); // host-visible
             }
             
-=======
-            // Free the old allocation before tracking the new one
-            if self.readback_size > 0 {
-                let tracker = global_tracker();
-                tracker.free_buffer_allocation(self.readback_size, true);
-            }
-            
-            let usage = wgpu::BufferUsages::COPY_DST | wgpu::BufferUsages::MAP_READ;
->>>>>>> 7941a9d6
             self.readback_buf = g.device.create_buffer(&wgpu::BufferDescriptor {
                 label: Some("readback-buffer"),
                 size: need,
@@ -392,15 +350,8 @@
                 mapped_at_creation: false,
             });
             
-<<<<<<< HEAD
             // Register new allocation
             registry.track_buffer_allocation(need, true); // host-visible
-=======
-            // Track memory allocation (readback buffers are host-visible)
-            let tracker = global_tracker();
-            tracker.track_buffer_allocation(need, is_host_visible_usage(usage));
-            
->>>>>>> 7941a9d6
             self.readback_size = need;
         }
 
@@ -807,7 +758,6 @@
         self.debug_read_height_patch(py, 0, 0, width, height)
     }
     
-<<<<<<< HEAD
     // Test-only hooks for zero-copy validation
     
     #[pyo3(text_signature = "($self)")]
@@ -850,33 +800,6 @@
         let py_array = arr3.into_pyarray_bound(py);
         
         Ok((py_array, data_ptr))
-=======
-    #[pyo3(text_signature = "($self)")]
-    pub fn get_memory_metrics(&self, py: Python<'_>) -> PyResult<PyObject> {
-        let tracker = global_tracker();
-        let metrics = tracker.get_metrics();
-        
-        let dict = PyDict::new_bound(py);
-        dict.set_item("buffer_count", metrics.buffer_count)?;
-        dict.set_item("texture_count", metrics.texture_count)?;
-        dict.set_item("buffer_bytes", metrics.buffer_bytes)?;
-        dict.set_item("texture_bytes", metrics.texture_bytes)?;
-        dict.set_item("host_visible_bytes", metrics.host_visible_bytes)?;
-        dict.set_item("total_bytes", metrics.total_bytes())?;
-        dict.set_item("limit_bytes", metrics.limit_bytes)?;
-        dict.set_item("within_budget", metrics.within_budget)?;
-        dict.set_item("utilization_ratio", metrics.utilization_ratio())?;
-        
-        Ok(dict.into_any().unbind())
-    }
-    
-    // Test-only hooks for zero-copy validation (always available for PyO3)
-    #[pyo3(text_signature = "($self)")]
-    pub fn render_triangle_rgba_with_ptr<'py>(&mut self, py: Python<'py>) -> PyResult<(Bound<'py, PyArray3<u8>>, usize)> {
-        let rgba_array = self.render_triangle_rgba(py)?;
-        let ptr = unsafe { rgba_array.as_array().as_ptr() } as usize;
-        Ok((rgba_array, ptr))
->>>>>>> 7941a9d6
     }
     
     #[pyo3(text_signature = "($self)")]
