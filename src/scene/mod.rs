--- conflicted
+++ resolved
@@ -3656,7 +3656,6 @@
 
         let renderer = crate::core::ltc_area_lights::LTCRectAreaLightRenderer::new(
             g.device.clone(),
-<<<<<<< HEAD
             max_lights,
         )
         .map_err(|e| {
@@ -3665,13 +3664,6 @@
                 e
             ))
         })?;
-=======
-            max_lights
-        ).map_err(|e| pyo3::exceptions::PyRuntimeError::new_err(format!(
-            "Failed to create LTC rect area light renderer: {}",
-            e
-        )))?;
->>>>>>> febd589d
 
         self.ltc_area_lights_renderer = Some(renderer);
         self.ltc_area_lights_enabled = true;
