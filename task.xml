--- conflicted
+++ resolved
@@ -10,37 +10,19 @@
       <!-- Python helpers/tools -->
       <path>python/forge3d/_validate.py</path>
       <path>python/tools/profile_copies.py</path>
-<<<<<<< HEAD
       <!-- Rust product code -->
       <path>src/lib.rs</path>
       <path>src/core/memory_tracker.rs</path>
       <!-- Docs + changelog -->
-=======
-      <!-- Rust product code (minimal hooks + accounting fix) -->
-      <path>src/lib.rs</path>
-      <path>src/core/memory_tracker.rs</path>
-      <!-- Docs -->
->>>>>>> 7941a9d6
       <path>docs/index.rst</path>
       <path>docs/interop_zero_copy.rst</path>
       <path>docs/memory_budget.rst</path>
       <path>CHANGELOG.md</path>
     </paths>
-<<<<<<< HEAD
-=======
-    <constraints>
-      <platforms>win_amd64; linux_x86_64; macos_universal2</platforms>
-      <memory>≤ 512 MiB host-visible heap</memory>
-      <toolchain>cmake≥3.24; cargo/rustc stable; PyO3; VMA</toolchain>
-      <apis>WebGPU/WGSL primary; Vulkan 1.2-compatible design</apis>
-      <docs>Sphinx preferred</docs>
-    </constraints>
->>>>>>> 7941a9d6
   </inputs>
 
   <plan>
     <!-- Safety -->
-<<<<<<< HEAD
     <step>Create branch <code>wsM-remediate</code>; exclude <code>target/ dist/ build/ .venv/ node_modules/ .git/</code> from edits.</step>
 
     <!-- Fix M1: zero-copy hooks + tests + profiler -->
@@ -106,75 +88,6 @@
     <rule>Branch creation; small, reviewable commits; no blind search/replace.</rule>
     <rule>Limit edits to listed files; exclude build/binary dirs.</rule>
     <rule>Respect ≤512&nbsp;MiB host-visible budget; use oversized readback only in the exceedance test.</rule>
-=======
-    <step>Create branch <code>wsM-remediate</code>; exclude <code>target/ dist/ build/ .venv/ node_modules/ .git/</code>.</step>
-
-    <!-- M1: Zero-copy validation (tests + minimal hooks) -->
-    <step>Move helpers to correct paths: <code>git mv _validate.py python/forge3d/_validate.py</code>; <code>git mv profile_copies.py python/tools/profile_copies.py</code>.</step>
-    <step>In <code>src/lib.rs</code>, add minimal test-only hooks (no API break): 
-      <ul>
-        <li><code>#[cfg(test)]</code> method <code>render_triangle_rgba_with_ptr(py) -&gt; (PyArray3&lt;u8&gt;, usize)</code> returning the array and its data pointer.</li>
-        <li><code>#[cfg(test)]</code> store and expose <code>debug_last_height_src_ptr() -&gt; usize</code> set by height upload path.</li>
-      </ul>
-    </step>
-    <step>Refactor height upload to avoid intermediate copy for compliant inputs:
-      <ul>
-        <li>Accept/read <code>PyReadonlyArray2&lt;f32&gt;</code> when provided and write directly to texture using its contiguous slice (row padding only), setting <code>debug_last_height_src_ptr</code> to <code>as_slice().as_ptr()</code>.</li>
-        <li>Retain current fallback for non-contiguous/dtype mismatch.</li>
-      </ul>
-    </step>
-    <step>Complete <code>tests/test_numpy_interop.py</code>:
-      <ul>
-        <li>RGBA output: call <code>render_triangle_rgba_with_ptr()</code>; assert <code>np_arr.ctypes.data == ptr</code>.</li>
-        <li>Height input: pass C-contiguous <code>float32</code> heightmap; assert <code>height.ctypes.data == r.debug_last_height_src_ptr()</code>.</li>
-        <li>Use <code>python/forge3d/_validate.py</code> helpers for pointer extraction and contiguity checks.</li>
-      </ul>
-    </step>
-    <step>Finish <code>python/tools/profile_copies.py</code>: render once; print “zero-copy OK” if both RGBA and height pointers match expectations; warn otherwise.</step>
-
-    <!-- M2: Budget tests + minor accounting fix -->
-    <step>In <code>src/lib.rs</code>, when resizing readback buffers, call <code>free_buffer_allocation(old_size, true)</code> before tracking the new size to keep metrics accurate. Similarly free temporary readback in <code>debug_read_height_patch</code> after unmap.</step>
-    <step>Complete <code>tests/test_memory_budget.py</code>:
-      <ul>
-        <li>Assert <code>get_memory_metrics()</code> returns required fields and <code>within_budget</code> for a small render.</li>
-        <li>Force an oversized readback (e.g., render 11000×11000 → compute intended bytes; skip if device limits too low) and assert an error is raised; check message includes “current”, “requested”, and “limit”.</li>
-      </ul>
-    </step>
-
-    <!-- Docs -->
-    <step>Move or sync docs content to <code>docs/interop_zero_copy.rst</code> and <code>docs/memory_budget.rst</code>; update <code>docs/index.rst</code> to include both in the toctree. Keep existing .md files as sources only if MyST is enabled; otherwise rely on .rst.</step>
-
-    <!-- CHANGELOG -->
-    <step>Add a concise entry under “Workstream M – interop &amp; memory” summarizing tests, hooks, docs, and metrics.</step>
-
-    <!-- Verification -->
-    <step>Build: <code>maturin develop --release</code>.</step>
-    <step>Tests: <code>pytest -q -k "numpy_interop or memory_budget"</code> then full <code>pytest -q</code>.</step>
-    <step>Docs: <code>make -C docs html</code> and verify both pages appear in sidebar TOC.</step>
-  </plan>
-
-  <deliverables>
-    <item>M1: Finished <code>tests/test_numpy_interop.py</code> with RGBA and height zero-copy pointer assertions.</item>
-    <item>M1: Helpers at <code>python/forge3d/_validate.py</code>; profiler at <code>python/tools/profile_copies.py</code> printing “zero-copy OK”.</item>
-    <item>M1: Minimal test-only hooks in <code>src/lib.rs</code> to expose pointers for verification.</item>
-    <item>M2: Accurate memory accounting on readback resize and temp buffers; finished <code>tests/test_memory_budget.py</code> (metrics + exceed assertions).</item>
-    <item>Docs: <code>docs/interop_zero_copy.rst</code> and <code>docs/memory_budget.rst</code> included in <code>docs/index.rst</code>.</item>
-    <item>CHANGELOG: “Workstream M – interop &amp; memory” entry.</item>
-  </deliverables>
-
-  <acceptanceCriteria>
-    <item>M1: RGBA test asserts <code>np_arr.ctypes.data == ptr</code>; height test asserts <code>height.ctypes.data == debug_last_height_src_ptr()</code>; both pass under <code>pytest -q -k numpy_interop</code>.</item>
-    <item>M1: <code>python/tools/profile_copies.py</code> prints “zero-copy OK” with no warnings.</item>
-    <item>M2: Small scene reports <code>within_budget=True</code>; exceeding 512 MiB host-visible raises an error containing “current”, “requested”, and “limit”.</item>
-    <item>Docs: <code>make -C docs html</code> exits 0 and both pages appear in the TOC.</item>
-    <item>Runbook: <code>maturin develop --release</code> and <code>pytest -q</code> exit 0 on CI across win_amd64, linux_x86_64, macos_universal2.</item>
-  </acceptanceCriteria>
-
-  <safety>
-    <rule>Branch creation; small, reviewable commits. No blind search/replace.</rule>
-    <rule>Limit code changes to test hooks and memory accounting noted above.</rule>
-    <rule>Exclude build/binary dirs from edits.</rule>
->>>>>>> 7941a9d6
   </safety>
 
   <constraints>
@@ -185,11 +98,8 @@
   </constraints>
 
   <completion>
-<<<<<<< HEAD
+
     <summary>Add the missing hooks, finish/relocate tests and tools, correct memory accounting, wire docs TOC, and update CHANGELOG so all ACs pass.</summary>
-=======
-    <summary>Finalize Workstream M by completing zero-copy validation (tests/hooks), correcting docs locations/TOC, fixing budget tests and accounting, and adding a CHANGELOG entry.</summary>
->>>>>>> 7941a9d6
     <commands>
       <cmd>git checkout -b wsM-remediate</cmd>
       <cmd>git mv _validate.py python/forge3d/_validate.py</cmd>
@@ -198,10 +108,7 @@
       <cmd>pytest -q -k "numpy_interop or memory_budget"</cmd>
       <cmd>pytest -q</cmd>
       <cmd>make -C docs html</cmd>
-<<<<<<< HEAD
       <cmd>python python/tools/profile_copies.py --render-size 64x64</cmd>
-=======
->>>>>>> 7941a9d6
     </commands>
   </completion>
 </task>