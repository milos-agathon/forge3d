--- conflicted
+++ resolved
@@ -233,7 +233,6 @@
 
 ## Versioning
 
-<<<<<<< HEAD
 `forge3d.__version__` mirrors the Rust crate version (`env!("CARGO_PKG_VERSION")`), now **0.9.0**.
 
 ## What's new in v0.9.0
@@ -251,7 +250,4 @@
 
 ## Changelog
 
-See [CHANGELOG.md](CHANGELOG.md).
-=======
-`forge3d.__version__` mirrors the Rust crate version (`env!("CARGO_PKG_VERSION")`), now **0.6.0**.
->>>>>>> ff2fd3f7
+See [CHANGELOG.md](CHANGELOG.md).